import * as cp from 'child_process';
import * as fse from 'fs-extra';
import * as os from 'os';

import { exec, spawn } from 'child_process';

import trash from 'trash';
import {
  join, dirname, normalize, relative,
} from './path';
import * as io from './io';

<<<<<<< HEAD
import trash = require('trash');
import AggregateError = require('es-aggregate-error');
import drivelist = require('drivelist');
// eslint-disable-next-line @typescript-eslint/no-var-requires
=======
const AggregateError = require('es-aggregate-error');
const drivelist = require('drivelist');

>>>>>>> 9cef5a53
const { PromisePool } = require('@supercharge/promise-pool');

class StacklessError extends Error {
  constructor(...args: any) {
    super(...args);
    this.name = this.constructor.name;
    delete this.stack;
  }
}

export enum FILESYSTEM {
  APFS = 1,
  HFS_PLUS = 2,
  REFS = 3,
  NTFS = 4,
  FAT32 = 5,
  FAT16 = 6,
  OTHER = 7
}

export class Drive {
  displayName: string;

  filesystem: FILESYSTEM;

  constructor(displayName: string, filesystem: FILESYSTEM) {
    this.displayName = displayName;
    this.filesystem = filesystem;
  }
}

export enum TEST_IF {
  FILE_CAN_BE_READ_FROM = 1,
  FILE_CAN_BE_WRITTEN_TO = 2
}

/**
 * Convert a passed string to an utf-16 le string.
 */
<<<<<<< HEAD
function strEncodeUTF16(str: string) : Uint8Array {
=======
function strEncodeUTF16(str: string): Uint8Array {
>>>>>>> 9cef5a53
  const buf = new ArrayBuffer(str.length * 2);
  const bufView = new Uint16Array(buf);
  for (let i = 0, strLen = str.length; i < strLen; i++) {
    bufView[i] = str.charCodeAt(i);
  }
  return new Uint8Array(buf);
}

/**
 * Generic (OS-independent) implementation to check if the passed files are written to by another process.
 * The paths of `absPaths` must be derived from `relPaths`. The order and length of both arrays must be equal.
 *
 * @param absPaths  Absolute paths of files to check.
 * @param relPaths  Relative paths of files to check.
 * @throws          Throws an AggregateError with a description of the effected files.
 */
export function checkReadAccess(absPaths: string[], relPaths: string[]): Promise<void> {
  const promises: Promise<fse.Stats>[] = [];

  for (const absPath of absPaths) {
    promises.push(io.stat(absPath));
  }

  const stats1 = new Map<string, fse.Stats>();

  return Promise.all(promises)
    .then((stats: fse.Stats[]) => {
      for (let i = 0; i < relPaths.length; ++i) {
        stats1.set(relPaths[i], stats[i]);
      }

      return new Promise<void>((resolve) => {
        setTimeout(() => {
          resolve();
        }, 500);
      });
    }).then(() => {
      const promises: Promise<fse.Stats>[] = [];

      for (const absPath of absPaths) {
        promises.push(io.stat(absPath));
      }

      return Promise.all(promises);
    })
    .then((stats: fse.Stats[]) => {
      const errors: Error[] = [];

      for (let i = 0; i < relPaths.length; ++i) {
        const prevStats = stats1.get(relPaths[i]);
        // When a file is being written by another process, either...
        // ... the size changes through time (e.g. simple write operation)
        // and/or...
        // ... the mtime changes (e.g. when a file is copied through the Windows Explorer*)
        // * When the Windows Explorer copies a file, the size seems to be already set, and only 'mtime' changes
        if (prevStats && (prevStats.size !== stats[i].size || prevStats.mtime.getTime() !== stats[i].mtime.getTime())) {
          const msg = `File '${relPaths[i]}' is being written by another process`;
          errors.push(new StacklessError(msg));
        }
      }

      if (errors.length > 0) {
        throw new AggregateError(errors);
      }
    });
}

export namespace win32 {

  /**
   * Check if the passed files are open by any other process.
   *
   * @param absPaths  Absolute paths of files to check.
   * @param relPaths  Relative paths of files to check.
   * @throws          Throws an AggregateError with a description of the effected files.
   */
  export function checkWriteAccess(ioContextClass: typeof IoContext, absPaths: string[]): Promise<void> {
    const winAccess = ioContextClass.calculateAndGetWinAccessPath();

    return new Promise<void>((resolve, reject) => {
      let std = '';

      let paths = '';
      for (const absPath of absPaths) {
        // the stdin of win-access.exe accepts utf-16 little endian
        paths += `${absPath}\n`;
      }

      const pathsArray = strEncodeUTF16(paths);
      const p0 = spawn(winAccess);

      p0.stdin.write(pathsArray);
      p0.stdin.end();
      p0.stdout.on('data', (data: any) => {
        std += data;
      });

      p0.on('exit', (code) => {
        if (code === 0) {
          resolve();
        } else {
          try {
            // eslint-disable-next-line no-unreachable-loop
            for (const d of JSON.parse(std)) {
              let msg = `Your files are accessed by ${d.strAppName}.`;
              if (d.strAppName !== 'Windows Explorer') {
                msg += ' Please close the application and retry.';
              }
              return reject(new Error(msg));
            }
          } catch (error) {
            // throw an error if something happened during JSON.parse
            reject(new Error(error));
          }
        }
      });
    });
  }
}

export namespace unix {

/**
 * Possible file lock types on a given file. This are the extracted
 * information from a `man lsof` converted into an enum.
 */
export enum LOCKTYPE {
  NFS_LOCK = 'N', // for a Solaris NFS lock of unknown type
  READ_LOCK_FILE_PART = 'r', // for read lock on part of the file
  READ_LOCK_FILE = 'R', // for a read lock on the entire file
  WRITE_LOCK_FILE_PART = 'w', // for a write lock on part of the file
  WRITE_LOCK_FILE = 'W', // for a write lock on the entire file
  READ_WRITE_LOCK_FILE = 'u', // for a read and write lock of any length
  UNKNOWN = 'X' // An unknown lock type (U, x or X)
}

export class FileHandle {
  /** PID of process which acquired the file handle */
  pid: string;

  processname: string;

  /** File access information with file lock info */
  lockType: LOCKTYPE;

  /** Documents filepath */
  filepath: string;
}

export function whichFilesInDirAreOpen(dirpath: string): Promise<Map<string, FileHandle[]>> {
  // eslint-disable-next-line no-useless-catch
  try {
    return new Promise<Map<string, FileHandle[]>>((resolve, reject) => {
      const p0 = cp.spawn('lsof', ['-X', '-F', 'pcan', '+D', dirpath]);
      const p = new Map<string, FileHandle[]>();

      let stdout = '';
      let stderr = '';

      p0.stdout.on('data', (data) => {
        stdout += data.toString();
      });
      p0.stderr.on('data', (data) => {
        stderr += data.toString();
      });

      function parseStdout(stdout: string): void {
        let lsofEntry: FileHandle = new FileHandle();
        for (const pline of stdout.split(/\n/)) {
          if (pline.startsWith('p')) { // PID of process which acquired the file handle
            // first item, therefore it creates the file handle
            lsofEntry = new FileHandle();
            lsofEntry.pid = pline.substr(1, pline.length - 1);
          } else if (pline.startsWith('c')) { // Name of process which acquired the file handle
            lsofEntry.processname = pline.substr(1, pline.length - 1);
          } else if (pline.startsWith('a')) { // File access information with file lock info
            // See `LOCKTYPE` for more information
            if (pline.includes('N')) {
              lsofEntry.lockType = LOCKTYPE.NFS_LOCK;
            } else if (pline.includes('r')) {
              lsofEntry.lockType = LOCKTYPE.READ_LOCK_FILE_PART;
            } else if (pline.includes('R')) {
              lsofEntry.lockType = LOCKTYPE.READ_LOCK_FILE;
            } else if (pline.includes('w')) {
              lsofEntry.lockType = LOCKTYPE.WRITE_LOCK_FILE_PART;
            } else if (pline.includes('W')) {
              lsofEntry.lockType = LOCKTYPE.WRITE_LOCK_FILE;
            } else if (pline.includes('u')) {
              lsofEntry.lockType = LOCKTYPE.READ_WRITE_LOCK_FILE;
            } else {
              lsofEntry.lockType = LOCKTYPE.UNKNOWN;
            }
          } else if (pline.startsWith('n')) { // Documents filepath
            const absPath = pline.substr(1, pline.length - 1);
            if (absPath.startsWith(dirpath)) {
              const relPath = relative(dirpath, pline.substr(1, pline.length - 1));
              const q = p.get(relPath);
              if (q) {
                // if there was an entry before, add the new entry to the array in the map
                q.push(lsofEntry);
              } else {
                // ..otherwise add a new list with the lsofEntry as the first element
                p.set(relPath, [lsofEntry]);
              }
              lsofEntry = new FileHandle();
            } else {
              throw new Error(`lsof reported unknown path: ${absPath}`);
            }
          }
        }
      }

      p0.on('exit', (code) => {
        if (code === 1) { // lsof returns 1
          parseStdout(stdout);
          resolve(p);
        } else {
          reject(new Error(`Error ${code}: ${stderr}`));
        }
      });
    });
  } catch (error) {
    throw error;
  }
}

}

function getFilesystem(drive: any, mountpoint: string): Promise<FILESYSTEM> {
  try {
    if (process.platform === 'win32') {
      return new Promise<string | null>((resolve) => {
        const driveLetter = mountpoint.endsWith('\\') ? mountpoint.substring(0, mountpoint.length - 1) : mountpoint;
        exec(`fsutil fsinfo volumeinfo ${driveLetter}`, (error, stdout) => {
          if (error) {
            return resolve(null); // if we can't extract the volume info, we simply skip the ReFS detection
          }

          const lines = stdout.replace(/\r\n/g, '\r').replace(/\n/g, '\r').split(/\r/);
          for (const line of lines) {
            if (line.startsWith('File System Name :')) {
              const filesystem: string = line.split(':', 2)[1].trim();
              return resolve(filesystem);
            }
          }
          return resolve(null);
        });
      }).then((filesystem: string | null) => {
        if (filesystem) {
          // eslint-disable-next-line default-case
          switch (filesystem.toLowerCase()) {
            case 'refs':
              return FILESYSTEM.REFS;
            case 'ntfs':
              return FILESYSTEM.NTFS;
            case 'fat16':
              return FILESYSTEM.FAT16;
            case 'fat32':
            case 'fat':
              return FILESYSTEM.FAT32;
          }
        }
        return FILESYSTEM.OTHER;
      }).catch(() => {
        return FILESYSTEM.OTHER;
      });
    }
    if (process.platform === 'darwin') {
      const isApfs: boolean = (drive.description === 'AppleAPFSMedia');
      if (isApfs) {
        return Promise.resolve(FILESYSTEM.APFS);
      }
    }
  } catch (error) {
    return Promise.resolve(FILESYSTEM.OTHER);
  }

  return Promise.resolve(FILESYSTEM.OTHER);
}

type TrashExecutor = string | ((item: string[] | string) => void);

/**
 * Class to be instantiated to speedup certain I/O operations by acquiring information
 * about all connected storage devices when initialized with [[IoContext.init]].
 * In this case, [[IoContext.CopyFile]] can make use of some optimizations by checking
 * if `src` and `dst` are both on a similar APFS or ReFS storage device to use block cloning
 * operations.
 *
 * ```
 * const ioContext = new IoContext();
 * ioContext.init().then(() => {
 *     // perform many I/O operations here
 *     return io.copyFile(..);
 * });
 * ```
 */
export class IoContext {
  /** Path to 'win-access.exe'. If the path is undefined or null the path is set after
   * the first call of [IoContext.calculateAndGetWinAccessPath].
   */
  private static winAccessPath: string;

  /** Either pass a callback (for Electron environments to use shell.moveItemToTrash) or
   * set a path to the trash executable (e.g. 'recycle-bin.exe', 'trash', ...)
   * of the currently active system. If undefined or null the path is guessed.
   */
  private static trashExecutor?: TrashExecutor;

  /** Original returned object from `drivelist` */
  origDrives: any;

  /** Map of drive objects with mountpoints as the key */
  drives: Map<string, Drive>;

  /**
   * `true` after [[IoContext.init]] got called, `false`
   * before [[IoContext.init]] and after [[IoContext.invalidate]]
   */
  valid: boolean;

  /** Set of all known mountpoints. Set after [[IoContext.init]] is called */
  mountpoints: Set<string> | undefined;

  constructor() {
    this.valid = false;
  }

  /**
   * Invalidates the internal device storage information.
   * Normally not needed to explicitly call.
   */
  invalidate(): void {
    this.valid = false;
    this.mountpoints = undefined;
  }

  checkIfInitialized(): void {
    if (!this.valid) {
      throw new Error('IoContext is not initialized, did you forget to call IoContext.init(..)?');
    }
  }

  /**
   * Set the path of win-access.exe. Should only be set if process.platform === 'win32'.
   * If the path is manually set, the path is not calculated anymore by [calculateAndGetWinAccessPath].
   * @param winAccessPath   Absolute path to 'win-access.exe'
   * @throws                An error is raised if the passed file does not exist.
   */
  static setWin32AccessPath(winAccessPath: string): void {
    if (!fse.pathExistsSync(winAccessPath)) {
      throw new Error(`path ${winAccessPath} does not exist`);
    }
    IoContext.winAccessPath = winAccessPath;
  }

  /**
   * Calculate the path of 'win-access.exe'. If the path was set manually before by [setWin32AccessPath]
   * the function only returns and no path calculation is performed.
   * @returns Absolute path to 'win-access.exe'.
   * @throws Error if 'win-access.exe' could not be found.
   */
  static calculateAndGetWinAccessPath(): string {
    let winAccess = IoContext.winAccessPath;
    if (!winAccess) {
      if (fse.pathExistsSync(join(dirname(process.execPath), 'resources', 'win-access.exe'))) {
        winAccess = join(dirname(process.execPath), 'resources', 'win-access.exe');
      } else if (fse.pathExistsSync(join(__dirname, '..', 'resources', 'win-access.exe'))) {
        winAccess = join(__dirname, '..', 'resources', 'win-access.exe');
      } else {
        throw new Error('unable to locate win-access executable');
      }
      IoContext.winAccessPath = winAccess;
    }
    return IoContext.winAccessPath;
  }

  /**
   * In some cases the helper processes, which are used in `IoContext.putToTrash` to move a file
   * to the recycle-bin/trash are located in a different location. If that is the case, pass
   * the path of the executable. You can also set a callback instead if you you prefer your own trash handling.
   * @param execPath  Callback or path to the executable. Fails if the file does not exist or the path is a directory.
   */
  static setTrashExecutor(trashExecutor: TrashExecutor): void {
    if (typeof trashExecutor === 'string') {
      if (!fse.pathExistsSync(trashExecutor)) {
        throw new Error(`path ${trashExecutor} does not exist`);
      }
      if (fse.statSync(trashExecutor).isDirectory()) {
        throw new Error(`path ${trashExecutor} must not be a directory`);
      }
    }

    IoContext.trashExecutor = trashExecutor;
  }

  init(): Promise<void> {
    const tmpDrives: [string, string][] = [];
    if (process.platform !== 'darwin') {
      this.valid = true;
      return Promise.resolve();
    } else {
      return drivelist.list().then((drives: any) => {
        this.origDrives = drives;
        this.mountpoints = new Set();
        this.drives = new Map();
  
        for (const drive of drives) {
          for (const mountpoint of drive.mountpoints) {
            if (mountpoint && !mountpoint.path.startsWith('/System/')) {
              this.mountpoints.add(normalize(mountpoint.path));
            }
          }
        }
  
        const promises: Promise<FILESYSTEM>[] = [];
  
        for (const drive of drives) {
          for (const mountpoint of drive.mountpoints) {
            promises.push(getFilesystem(drive, normalize(mountpoint.path)));
            tmpDrives.push([normalize(mountpoint.path), mountpoint.label]);
          }
        }
        return Promise.all(promises);
      }).then((res: FILESYSTEM[]) => {
        let i = 0;
        res.forEach((filesystem: FILESYSTEM) => {
          if (!tmpDrives[i][0].startsWith('/System/')) {
            this.drives.set(tmpDrives[i][0], new Drive(tmpDrives[i][1], filesystem));
          }
          i++;
        });
      }).then(() => {
        this.valid = true;
      });
    }
  }

  /**
   * Check if two filepaths are pointing to the same storage device.
   * @param file0     First filepath.
   * * @param file1   Second filepath.
   */
  areFilesOnSameDrive(file0: string, file1: string): boolean {
    this.checkIfInitialized();

    if (process.platform === 'darwin' && file0.startsWith('/Volumes/')) {
      const root0 = /^\/Volumes\/.+/.exec(file0)
      const root1 = /^\/Volumes\/.+/.exec(file1)
      if (root0.length === 2 && root1.length === 2) {
        return root0[1] === root1[1];
      }
    }

    let i = 0;
    let j = 0;

    for (const mountpoint of Array.from(this.mountpoints)) {
      if (file0.startsWith(mountpoint)) {
        i++;
      }
      if (file1.startsWith(mountpoint)) {
        j++;
      }
    }

    return i === j;
  }

  /**
   * Asynchronously copies `src` to `dest`. By default, `dest` is overwritten if it already exists.
   * The Promise will be resolved with no arguments upon success.
   *
   * Node.js makes no guarantees about the atomicity of the copy operation. If an error occurs after
   * the destination file has been opened for writing, Node.js will attempt to remove the destination.
   *
   * @param src   source filename to copy
   * @param dst   destination filename of the copy operation
   */
  copyFile(src: string, dst: string): Promise<void> {
    this.checkIfInitialized();

    switch (process.platform) {
      // @ts-ignore
      // fall through
      case 'darwin':
        // temporarily disable apfs detection
        // fall through
      case 'win32':
        // fall through
      case 'linux':
        // The copy operation will attempt to create a copy-on-write reflink.
        // If the platform does not support copy-on-write, then a fallback copy mechanism is used.
        return io.copyFile(src, dst, fse.constants.COPYFILE_FICLONE);
      default:
        throw new Error('Unsupported Operating System');
    }
  }

  /**
   * Check if the given filepaths are accessibled by another process.
   * For more information, or to add comments visit https://github.com/Snowtrack/SnowFS/discussions/110
   *
   * @param dir               The root directory path to check
   * @param relPaths          Relative file paths inside the given directory.
   * @param testIf            Request which access test should be applied on the tests.
   * @throws {AggregateError} Aggregated error of StacklessError
   */
  performFileAccessCheck(dir: string, relPaths: string[], testIf: TEST_IF): Promise<void> {
    function checkAccess(absPaths: string[]): Promise<void[]> {
      const promises: Promise<void>[] = [];

      for (const absPath of absPaths) {
        promises.push(io.access(absPath, testIf === TEST_IF.FILE_CAN_BE_READ_FROM ? fse.constants.R_OK : fse.constants.W_OK));
      }

      return Promise.all(promises);
    }

    function checkWin32(relPaths): Promise<void> {
      const absPaths = relPaths.map((p: string) => join(dir, p));

      return checkAccess(absPaths)
        .then(() => {
          switch (testIf) {
            case TEST_IF.FILE_CAN_BE_READ_FROM:
              // check if files are written by another process
              return checkReadAccess(absPaths, relPaths);
            case TEST_IF.FILE_CAN_BE_WRITTEN_TO:
            default:
              // Check if files are touched by any other process.
              // Files that are opened by another process cannot be replaced, moved or deleted.
              // The current limit to check for write access on Windows is 5000 which takes around
              // 10 seconds on my machine. Everything below simply takes too long. In that case
              // we let the proceeding function fail
              if (absPaths.length <= 5000) {
                return win32.checkWriteAccess(IoContext, absPaths);
              }
              return Promise.resolve();
          }
        });
    }

    function checkUnixLike(relPaths: string[]): Promise<void> {
      const absPaths: string[] = relPaths.map((p: string) => join(dir, p));
      const checkIfFilesAreReallyBeingWritten = new Map<string, string>();

      return checkAccess(absPaths)
        .then(() => {
          return unix.whichFilesInDirAreOpen(dir);
        })
        .then((fileHandles: Map<string, unix.FileHandle[]>) => {
          const zip = (a: string[], b: string[]): [string, string][] => {
            return a.map((k: string, i: number): [string, string] => [k, b[i]]);
          };

          const errors: Error[] = [];
          for (const [absPath, relPath] of zip(absPaths, relPaths)) {
            const fhs: unix.FileHandle[] | undefined = fileHandles.get(relPath);
            if (fhs) {
              for (const fh of fhs) {
                switch (fh.lockType) {
                  case unix.LOCKTYPE.READ_WRITE_LOCK_FILE: {
                    // Some applications like InDesign keep a read+write handle on the file
                    // that is opened. That means, we can't really tell if the file is
                    // actually being written. In that case, we resort to the approach that
                    // we use on Windows to determine if the file is really being written.
                    checkIfFilesAreReallyBeingWritten.set(absPath, relPath);
                    break;
                  }
                  case unix.LOCKTYPE.WRITE_LOCK_FILE:
                  case unix.LOCKTYPE.WRITE_LOCK_FILE_PART: {
                    const msg = `File '${relPath}' is being written by ${fh.processname ?? 'another process'}`;
                    errors.push(new StacklessError(msg));
                    break;
                  }
                  // no default
                }
              }
            }
          }
          if (errors.length > 0) {
            throw new AggregateError(errors);
          }
        })
        .then(() => {
          const absPaths: string[] = Array.from(checkIfFilesAreReallyBeingWritten.keys());
          const relPaths: string[] = Array.from(checkIfFilesAreReallyBeingWritten.values());

          return checkReadAccess(absPaths, relPaths);
        });
    }

    switch (process.platform) {
      case 'win32':
        return checkWin32(relPaths);
      case 'darwin':
      case 'linux':
        return checkUnixLike(relPaths);
      default:
        throw new Error('Unknown operating system');
    }
  }

  /**
   * Move files into the trash of the operating system. `SnowFS` avoids
   * destructive delete operations at all costs, and rather moves files to trash.
   *
   * @param absPaths    The file(s) or directory to move to the trash.
  */
  static putToTrash(absPaths: string[] | string): Promise<void> {
    if (typeof absPaths === 'string') {
      absPaths = [absPaths];
    }

    if (!Array.isArray(absPaths)) { // assertion absPath is an array
      return Promise.resolve();
    }

    // just to be on the safe side
    absPaths.forEach((absPath: string) => {
      if (io.protectedLocation(absPath)) {
        throw new Error(`cannot move '${absPath}' to trash`);
      }
      switch (process.platform) {
        case 'win32': {
          if (absPath.length <= 3) { // if empty or C:\ or C:/
            throw new Error(`cannot move '${absPath}' to trash`);
          }
          break;
        }
        case 'darwin':
        case 'linux': {
          if (absPath.length <= 1) { // if empty or root (/)
            throw new Error(`cannot move '${absPath}' to trash`);
          }
          break;
        }
        default:
          throw new Error('Unsupported operating system');
      }
    });

    if (IoContext.trashExecutor && typeof IoContext.trashExecutor !== 'string') {
      IoContext.trashExecutor(absPaths);
      return Promise.resolve();
    }

    let trashPath: string | undefined;

    if (typeof IoContext.trashExecutor === 'string') {
      trashPath = IoContext.trashExecutor;
    }

    if (!trashPath) {
      switch (process.platform) {
        case 'linux': {
          // if no trash path is set, we use the trash module right away
          // since there is no executable and 'trash' already splits the absPaths
          // into chunks if too many files are passed
          return trash(absPaths);
        }
        case 'darwin': {
          if (fse.pathExistsSync(join(dirname(process.execPath), 'resources', 'trash'))) {
            trashPath = join(dirname(process.execPath), 'resources', 'trash');
          } else if (fse.pathExistsSync(join(__dirname, '..', 'resources', 'trash'))) {
            trashPath = join(__dirname, '..', 'resources', 'trash');
          } else {
            throw new Error('unable to locate trash executable');
          }
          break;
        }
        case 'win32': {
          if (fse.pathExistsSync(join(dirname(process.execPath), 'resources', 'recycle-bin.exe'))) {
            trashPath = join(dirname(process.execPath), 'resources', 'recycle-bin.exe');
          } else if (fse.pathExistsSync(join(__dirname, '..', 'resources', 'recycle-bin.exe'))) {
            trashPath = join(__dirname, '..', 'resources', 'recycle-bin.exe');
          } else {
            throw new Error('unable to locate trash executable');
          }
          break;
        }
        default: {
          throw new Error('Unknown operating system');
        }
      }
    }

    switch (process.platform) {
      case 'darwin': {
        const isOlderThanMountainLion = Number(os.release().split('.')[0]) < 12;
        if (isOlderThanMountainLion) {
          throw new Error('macOS 10.12 or later required');
        }
        break;
      }
      case 'win32': {
        break;
      }
      default: {
        throw new Error('Unknown operating system');
      }
    }

    // Slice the array into multiple arrays because
    // the trash executables allow multiple arguments.
    //  $ trash path [...]
    //  $ recycle-bin.exe path [...]
    // The amount of arguments is limited and
    // 4096 is a good compromise for macOS and Windows
    const chunks: string[][] = [];
    let currentSize = 0;
    let currentChunk: string[] = [];
    chunks.push(currentChunk);
    for (const absPath of absPaths) {
      if (currentSize + absPath.length + 1 > 4096) {
        currentSize = 0;
        currentChunk = [];
        chunks.push(currentChunk);
      }

      currentSize += absPath.length + 1;
      currentChunk.push(absPath);
    }

    if (!trashPath) {
      throw new Error('no trash executable set');
    }

    return PromisePool
      .withConcurrency(8)
      .for(chunks)
      .handleError((error) => { throw error; }) // Uncaught errors will immediately stop PromisePool
      .process((path: string[]) => {
        return new Promise<void>((resolve, reject) => {
          const proc: cp.ChildProcessWithoutNullStreams = spawn(trashPath, path);

          proc.on('exit', (code: number) => {
            if (code === 0) {
              resolve();
            } else {
              const stderr = proc.stderr.read();
              if (stderr) {
                reject(new Error(stderr.toString()));
              } else {
                reject(new Error('Deletion failed'));
              }
            }
          });
        });
      }).then(() => {/* */});
  }
}<|MERGE_RESOLUTION|>--- conflicted
+++ resolved
@@ -10,20 +10,15 @@
 } from './path';
 import * as io from './io';
 
-<<<<<<< HEAD
-import trash = require('trash');
-import AggregateError = require('es-aggregate-error');
-import drivelist = require('drivelist');
-// eslint-disable-next-line @typescript-eslint/no-var-requires
-=======
 const AggregateError = require('es-aggregate-error');
-const drivelist = require('drivelist');
-
->>>>>>> 9cef5a53
+
+import * as drivelist from 'drivelist';
+
 const { PromisePool } = require('@supercharge/promise-pool');
 
 class StacklessError extends Error {
   constructor(...args: any) {
+    // eslint-disable-next-line @typescript-eslint/no-unsafe-argument
     super(...args);
     this.name = this.constructor.name;
     delete this.stack;
@@ -59,11 +54,7 @@
 /**
  * Convert a passed string to an utf-16 le string.
  */
-<<<<<<< HEAD
-function strEncodeUTF16(str: string) : Uint8Array {
-=======
 function strEncodeUTF16(str: string): Uint8Array {
->>>>>>> 9cef5a53
   const buf = new ArrayBuffer(str.length * 2);
   const bufView = new Uint16Array(buf);
   for (let i = 0, strLen = str.length; i < strLen; i++) {
@@ -176,7 +167,7 @@
             }
           } catch (error) {
             // throw an error if something happened during JSON.parse
-            reject(new Error(error));
+            reject(error);
           }
         }
       });
@@ -466,7 +457,7 @@
       this.valid = true;
       return Promise.resolve();
     } else {
-      return drivelist.list().then((drives: any) => {
+      return drivelist.list().then((drives: drivelist.Drive[]) => {
         this.origDrives = drives;
         this.mountpoints = new Set();
         this.drives = new Map();
@@ -583,8 +574,8 @@
       return Promise.all(promises);
     }
 
-    function checkWin32(relPaths): Promise<void> {
-      const absPaths = relPaths.map((p: string) => join(dir, p));
+    function checkWin32(relPaths: string[]): Promise<void> {
+      const absPaths: string[] = relPaths.map((p: string) => join(dir, p));
 
       return checkAccess(absPaths)
         .then(() => {
@@ -807,7 +798,7 @@
             } else {
               const stderr = proc.stderr.read();
               if (stderr) {
-                reject(new Error(stderr.toString()));
+                reject(new Error(`${stderr}`));
               } else {
                 reject(new Error('Deletion failed'));
               }
