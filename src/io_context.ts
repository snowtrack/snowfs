import * as cp from 'child_process';
import * as fse from 'fs-extra';
import * as os from 'os';

import { exec, spawn } from 'child_process';
import {
  join, dirname, normalize, relative,
} from './path';
import { MB1 } from './common';
import * as io from './io';

const AggregateError = require('es-aggregate-error');
const drivelist = require('drivelist');

class StacklessError extends Error {
  constructor(...args) {
    super(...args);
    this.name = this.constructor.name;
    delete this.stack;
  }
}

export enum FILESYSTEM {
  APFS = 1,
  HFS_PLUS = 2,
  REFS = 3,
  NTFS = 4,
  FAT32 = 5,
  FAT16 = 6,
  OTHER = 7
}

export class Drive {
  displayName: string;

  filesystem: FILESYSTEM;

  constructor(displayName: string, filesystem: FILESYSTEM) {
    this.displayName = displayName;
    this.filesystem = filesystem;
  }
}

export enum TEST_IF {
  FILE_CAN_BE_READ_FROM = 1,
  FILE_CAN_BE_WRITTEN_TO = 2
}

/**
 * Convert a passed string to an utf-16 le string.
 */
function strEncodeUTF16(str: string) {
  const buf = new ArrayBuffer(str.length * 2);
  const bufView = new Uint16Array(buf);
  for (let i = 0, strLen = str.length; i < strLen; i++) {
    bufView[i] = str.charCodeAt(i);
  }
  return new Uint8Array(buf);
}

export namespace win32 {

  /**
   * Check if the passed files are written to by another process. The paths of `absPaths`
   * must be derived from `relPaths`. The order and length of both arrays must be equal.
   *
   * @param absPaths  Absolute paths of files to check.
   * @param relPaths  Relative paths of files to check.
   * @throws          Throws an AggregateError with a description of the effected files.
   */
  export function checkReadAccess(absPaths: string[], relPaths: string[]): Promise<void> {
    const promises = [];

    for (const absPath of absPaths) {
      promises.push(io.stat(absPath));
    }

    const stats1 = new Map<string, fse.Stats>();

    return Promise.all(promises)
      .then((stats: fse.Stats[]) => {
        if (stats.length !== relPaths.length) {
          throw new Error('Internal error: stats != paths');
        }

        for (let i = 0; i < relPaths.length; ++i) {
          stats1.set(relPaths[i], stats[i]);
        }

        return new Promise<void>((resolve) => {
          setTimeout(() => {
            resolve();
          }, 500);
        });
      }).then(() => {
        const promises = [];

        for (const absPath of absPaths) {
          promises.push(io.stat(absPath));
        }

        return Promise.all(promises);
      })
      .then((stats: fse.Stats[]) => {
        if (stats.length !== relPaths.length) {
          throw new Error('Internal error: stats != paths');
        }

        const errors: Error[] = [];

        for (let i = 0; i < relPaths.length; ++i) {
          const prevStats = stats1.get(relPaths[i]);
          // When a file is written by another process, either...
          // ... the size changes through time (e.g. simple write operation)
          // and/or...
          // ... the mtime changes (e.g. when a file is copied through the Windows Explorer*)
          // * When the Windows Explorer copies a file, the size seems to be already set, and only 'mtime' changes
          if (prevStats.size !== stats[i].size || prevStats.mtime.getTime() !== stats[i].mtime.getTime()) {
            const msg = `File '${relPaths[i]}' is written by another process`;
            errors.push(new StacklessError(msg));
          }
        }

        if (errors.length > 0) {
          throw new AggregateError(errors);
        }
      });
  }

  /**
   * Check if the passed files are open by any other process.
   *
   * @param absPaths  Absolute paths of files to check.
   * @param relPaths  Relative paths of files to check.
   * @throws          Throws an AggregateError with a description of the effected files.
   */
  export function checkWriteAccess(ioContextClass: typeof IoContext, absPaths: string[]): Promise<void> {
    const winAccess = ioContextClass.calculateAndGetWinAccessPath();

    return new Promise<void>((resolve, reject) => {
      let std = '';
      const p0 = spawn(winAccess);
      let paths = '';
      for (const absPath of absPaths) {
        // the stdin of win-access.exe accepts utf-16 little endian
        paths = `${absPath}\n`;
      }
      p0.stdin.write(strEncodeUTF16(paths));
      p0.stdin.end();
      p0.stdout.on('data', (data) => {
        std += data.toString();
      });
      p0.on('exit', (code) => {
        if (code === 0) {
          resolve();
        } else {
          try {
            for (const d of JSON.parse(std)) {
              let msg = `Your files are accessed by ${d.strAppName}.`;
              if (d.strAppName !== 'Windows Explorer') {
                msg += ' Please close the application and retry.';
              }
              return reject(new Error(msg));
            }
          } catch (error) {
            // throw an error if something happened during JSON.parse
            throw new Error(error);
          }
        }
      });
    });
  }
}

export namespace unix {

/**
 * Possible file lock types on a given file. This are the extracted
 * information from a `man lsof` converted into an enum.
 */
export enum LOCKTYPE {
  NFS_LOCK = 'N', // for a Solaris NFS lock of unknown type
  READ_LOCK_FILE_PART = 'r', // for read lock on part of the file
  READ_LOCK_FILE = 'R', // for a read lock on the entire file
  WRITE_LOCK_FILE_PART = 'w', // for a write lock on part of the file
  WRITE_LOCK_FILE = 'W', // for a write lock on the entire file
  READ_WRITE_LOCK_FILE = 'u', // for a read and write lock of any length
  UNKNOWN = 'X' // An unknown lock type (U, x or X)
}

export class FileHandle {
  /** PID of process which acquired the file handle */
  pid: string;

  processname: string;

  /** File access information with file lock info */
  lockType: LOCKTYPE;

  /** Documents filepath */
  filepath: string;
}

export function whichFilesInDirAreOpen(dirpath: string): Promise<Map<string, FileHandle[]>> {
  try {
    return new Promise<Map<string, FileHandle[]>>((resolve, reject) => {
      const p0 = cp.spawn('lsof', ['-X', '-F', 'pcan', '+D', dirpath]);
      const p = new Map<string, FileHandle[]>();

      let stdout = '';
      p0.stdout.on('data', (data) => {
        stdout += data.toString();
      });

      function parseStdout(stdout: string) {
        let lsofEntry: FileHandle = new FileHandle();
        for (const pline of stdout.split(/\n/)) {
          if (pline.startsWith('p')) { // PID of process which acquired the file handle
            // first item, therefore it creates the file handle
            lsofEntry = new FileHandle();
            lsofEntry.pid = pline.substr(1, pline.length - 1);
          } else if (pline.startsWith('c')) { // Name of process which acquired the file handle
            lsofEntry.processname = pline.substr(1, pline.length - 1);
          } else if (pline.startsWith('a')) { // File access information with file lock info
            // See `LOCKTYPE` for more information
            if (pline.includes('N')) {
              lsofEntry.lockType = LOCKTYPE.NFS_LOCK;
            } else if (pline.includes('r')) {
              lsofEntry.lockType = LOCKTYPE.READ_LOCK_FILE_PART;
            } else if (pline.includes('R')) {
              lsofEntry.lockType = LOCKTYPE.READ_LOCK_FILE;
            } else if (pline.includes('w')) {
              lsofEntry.lockType = LOCKTYPE.WRITE_LOCK_FILE_PART;
            } else if (pline.includes('W')) {
              lsofEntry.lockType = LOCKTYPE.WRITE_LOCK_FILE;
            } else if (pline.includes('u')) {
              lsofEntry.lockType = LOCKTYPE.READ_WRITE_LOCK_FILE;
            } else {
              lsofEntry.lockType = LOCKTYPE.UNKNOWN;
            }
          } else if (pline.startsWith('n')) { // Documents filepath
            const absPath = pline.substr(1, pline.length - 1);
            if (absPath.startsWith(dirpath)) {
              const relPath = relative(dirpath, pline.substr(1, pline.length - 1));
              const q = p.get(relPath);
              if (q) {
                // if there was an entry before, add the new entry to the array in the map
                q.push(lsofEntry);
              } else {
                // ..otherwise add a new list with the lsofEntry as the first element
                p.set(relPath, [lsofEntry]);
              }
              lsofEntry = new FileHandle();
            } else {
              console.log(`lsof reported unknown path: ${absPath}`);
            }
          }
        }
      }

      p0.on('exit', (code) => {
        if (code === 1) { // lsof returns 1
          parseStdout(stdout);
          resolve(p);
        } else {
          reject(code);
        }
      });
    });
  } catch (error) {
    console.log(error);
    return Promise.resolve(new Map());
  }
}

}

function getFilesystem(drive: any, mountpoint: string) {
  try {
    if (process.platform === 'win32') {
      return new Promise<string | null>((resolve, _reject) => {
        const driveLetter = mountpoint.endsWith('\\') ? mountpoint.substring(0, mountpoint.length - 1) : mountpoint;
        exec(`fsutil fsinfo volumeinfo ${driveLetter}`, (error, stdout, _stderr) => {
          if (error) {
            return resolve(null); // if we can't extract the volume info, we simply skip the ReFS detection
          }

          const lines = stdout.replace(/\r\n/g, '\r').replace(/\n/g, '\r').split(/\r/);
          for (const line of lines) {
            if (line.startsWith('File System Name :')) {
              const filesystem: string = line.split(':', 2)[1].trim();
              return resolve(filesystem);
            }
          }
          return resolve(null);
        });
      }).then((filesystem: string | null) => {
        if (filesystem) {
          // eslint-disable-next-line default-case
          switch (filesystem.toLowerCase()) {
            case 'refs':
              return FILESYSTEM.REFS;
            case 'ntfs':
              return FILESYSTEM.NTFS;
            case 'fat16':
              return FILESYSTEM.FAT16;
            case 'fat32':
            case 'fat':
              return FILESYSTEM.FAT32;
          }
        }
        return FILESYSTEM.OTHER;
      }).catch((error) => {
        console.log(error);
        return FILESYSTEM.OTHER;
      });
    }
    if (process.platform === 'darwin') {
      const isApfs: boolean = (drive.description === 'AppleAPFSMedia');
      if (isApfs) {
        return FILESYSTEM.APFS;
      }
    }
  } catch (error) {
    return FILESYSTEM.OTHER;
  }

  return FILESYSTEM.OTHER;
}

type TrashExecutor = string | ((item: string) => void);

/**
 * Class to be instantiated to speedup certain I/O operations by acquiring information
 * about all connected storage devices when initialized with [[IoContext.init]].
 * In this case, [[IoContext.CopyFile]] can make use of some optimizations by checking
 * if `src` and `dst` are both on a similar APFS or ReFS storage device to use block cloning
 * operations.
 *
 * ```
 * const ioContext = new IoContext();
 * ioContext.init().then(() => {
 *     // perform many I/O operations here
 *     return io.copyFile(..);
 * });
 * ```
 */
export class IoContext {
<<<<<<< HEAD
  /** Either pass a callback (for Electron environments to use shell.moveItemToTrash) or
   * set a path to the trash executable (e.g. 'recycle-bin.exe', 'trash', ...)
=======
  /** Path to 'win-access.exe'. If the path is undefined or null the path is set after
   * the first call of [IoContext.calculateAndGetWinAccessPath].
   */
  private static winAccessPath: string;

  /** Path to the trash executable (e.g. 'recycle-bin.exe', 'trash', ...)
>>>>>>> 4ea6a943
   * of the currently active system. If undefined or null the path is guessed.
   */
  private static trashExecutor?: TrashExecutor;

  /** Original returned object from `drivelist` */
  origDrives: any;

  /** Map of drive objects with mountpoints as the key */
  drives: Map<string, Drive>;

  /**
   * `true` after [[IoContext.init]] got called, `false`
   * before [[IoContext.init]] and after [[IoContext.invalidate]]
   */
  valid: boolean;

  /** Set of all known mountpoints. Set after [[IoContext.init]] is called */
  mountpoints: Set<string>;

  constructor() {
    this.valid = false;
  }

  /**
   * Invalidates the internal device storage information.
   * Normally not needed to explicitly call.
   */
  invalidate(): void {
    this.valid = false;
    this.mountpoints = undefined;
  }

  checkIfInitialized(): void {
    if (!this.valid) {
      throw new Error('IoContext is not initialized, did you forget to call IoContext.init(..)?');
    }
  }

  /**
   * Set the path of win-access.exe. Should only be set if process.platform === 'win32'.
   * If the path is manually set, the path is not calculated anymore by [calculateAndGetWinAccessPath].
   * @param winAccessPath   Absolute path to 'win-access.exe'
   * @throws                An error is raised if the passed file does not exist.
   */
  static setWin32AccessPath(winAccessPath: string): void {
    if (!fse.pathExistsSync(winAccessPath)) {
      throw new Error(`path ${winAccessPath} does not exist`);
    }
    IoContext.winAccessPath = winAccessPath;
  }

  /**
   * Calculate the path of 'win-access.exe'. If the path was set manually before by [setWin32AccessPath]
   * the function only returns and no path calculation is performed.
   * @returns Absolute path to 'win-access.exe'.
   * @throws Error if 'win-access.exe' could not be found.
   */
  static calculateAndGetWinAccessPath(): string {
    let winAccess = IoContext.winAccessPath;
    if (!winAccess) {
      if (fse.pathExistsSync(join(dirname(process.execPath), 'resources', 'win-access.exe'))) {
        winAccess = join(dirname(process.execPath), 'resources', 'win-access.exe');
      } else if (fse.pathExistsSync(join(__dirname, '..', 'resources', 'win-access.exe'))) {
        winAccess = join(__dirname, '..', 'resources', 'win-access.exe');
      } else {
        throw new Error('unable to locate win-access executable');
      }
      IoContext.winAccessPath = winAccess;
    }
    return IoContext.winAccessPath;
  }

  /**
   * In some cases the helper processes, which are used in `IoContext.putToTrash` to move a file
   * to the recycle-bin/trash are located in a different location. If that is the case, pass
   * the path of the executable. You can also set a callback instead if you you prefer your own trash handling.
   * @param execPath  Callback or path to the executable. Fails if the file does not exist or the path is a directory.
   */
  static setTrashExecutor(trashExecutor: TrashExecutor): void {
    if (typeof trashExecutor === 'string') {
      if (!fse.pathExistsSync(trashExecutor)) {
        throw new Error(`path ${trashExecutor} does not exist`);
      }
      if (fse.statSync(trashExecutor).isDirectory()) {
        throw new Error(`path ${trashExecutor} must not be a directory`);
      }
    }

    IoContext.trashExecutor = trashExecutor;
  }

  init(): Promise<void> {
    const tmpDrives = [];
    return drivelist.list().then((drives: any) => {
      this.origDrives = drives;
      this.mountpoints = new Set();
      this.drives = new Map();

      for (const drive of drives) {
        for (const mountpoint of drive.mountpoints) {
          if (mountpoint && !mountpoint.path.startsWith('/System/')) {
            this.mountpoints.add(normalize(mountpoint.path));
          }
        }
      }

      const promises = [];

      for (const drive of drives) {
        for (const mountpoint of drive.mountpoints) {
          promises.push(getFilesystem(drive, normalize(mountpoint.path)));
          tmpDrives.push([normalize(mountpoint.path), mountpoint.label]);
        }
      }
      return Promise.all(promises);
    }).then((res: FILESYSTEM[]) => {
      let i = 0;
      res.forEach((filesystem: FILESYSTEM) => {
        if (!tmpDrives[i][0].startsWith('/System/')) {
          this.drives.set(tmpDrives[i][0], new Drive(tmpDrives[i][1], filesystem));
        }
        i++;
      });
    }).then(() => {
      this.valid = true;
    });
  }

  /**
   * Check if two filepaths are pointing to the same storage device.
   * @param file0     First filepath.
   * * @param file1   Second filepath.
   */
  areFilesOnSameDrive(file0: string, file1: string): boolean {
    this.checkIfInitialized();

    // detect if src and dst are copied onto the same drive
    let i = 0; let
      j = 0;
    this.mountpoints.forEach((mountpoint: string) => {
      if (file0.startsWith(mountpoint)) {
        i++;
      }
      if (file1.startsWith(mountpoint)) {
        j++;
      }
    });

    return i === j;
  }

  private copyFileApfs(src: string, dst: string): Promise<void> {
    return io.stat(src).then((stat: fse.Stats) => {
      // TODO: (Need help)
      // It seems on APFS copying files smaller than 1MB is faster than using COW.
      // Could be a local hickup on my system, verification/citation needed
      if (stat.size < MB1) {
        return io.copyFile(src, dst, fse.constants.COPYFILE_FICLONE);
      }

      const p0 = cp.spawn('cp', ['-c', src, dst]);
      return new Promise((resolve, reject) => {
        p0.on('exit', (code) => {
          if (code === 0) {
            resolve();
          } else {
            reject(code);
          }
        });
      });
    });
  }

  private copyFileRefs(src: string, dst: string): Promise<void> {
    return io.stat(src).then((stat: fse.Stats) => {
      if (stat.size < MB1) {
        return io.copyFile(src, dst, fse.constants.COPYFILE_FICLONE);
      }

      let cloneFileViaBlockClonePs1 = 'Clone-FileViaBlockClone.ps1';
      if (fse.pathExistsSync(join(dirname(process.execPath), 'resources', cloneFileViaBlockClonePs1))) {
        cloneFileViaBlockClonePs1 = join(dirname(process.execPath), 'resources', cloneFileViaBlockClonePs1);
      } else if (fse.pathExistsSync(join(__dirname, '..', 'resources', cloneFileViaBlockClonePs1))) {
        cloneFileViaBlockClonePs1 = join(__dirname, '..', 'resources', cloneFileViaBlockClonePs1);
      } else {
        console.warn(`unable to locate ${cloneFileViaBlockClonePs1}, fallback to fss.copyFile(..)`);
        return io.copyFile(src, dst, fse.constants.COPYFILE_FICLONE);
      }

      const p0 = cp.spawn('powershell.exe', [cloneFileViaBlockClonePs1, src, dst]);
      return new Promise((resolve, reject) => {
        p0.stdout.on('data', (data) => console.log(data.toString()));
        p0.stderr.on('data', (data) => console.log(data.toString()));
        p0.on('exit', (code) => {
          if (code === 0) {
            resolve();
          } else {
            reject(code);
          }
        });
      });
    });
  }

  /**
   * Asynchronously copies `src` to `dest`. By default, `dest` is overwritten if it already exists.
   * The Promise will be resolved with no arguments upon success.
   *
   * Node.js makes no guarantees about the atomicity of the copy operation. If an error occurs after
   * the destination file has been opened for writing, Node.js will attempt to remove the destination.
   *
   * @param src   source filename to copy
   * @param dst   destination filename of the copy operation
   */
  copyFile(src: string, dst: string): Promise<void> {
    this.checkIfInitialized();
    const srcAndDstOnSameDrive = this.areFilesOnSameDrive(src, dst);
    let filesystem = FILESYSTEM.OTHER;
    if (srcAndDstOnSameDrive) {
      // find the mountpoint again to extract filesystem info
      for (const mountpoint of Array.from(this.mountpoints)) {
        if (src.startsWith(mountpoint)) {
          filesystem = this.drives.get(mountpoint).filesystem;
          break;
        }
      }
    }

    switch (process.platform) {
      case 'darwin':
        if (srcAndDstOnSameDrive && filesystem === FILESYSTEM.APFS) {
          return this.copyFileApfs(src, dst);
        }
        /* falls through */
      case 'win32':
        if (srcAndDstOnSameDrive && filesystem === FILESYSTEM.REFS) {
          return this.copyFileRefs(src, dst);
        }
        /* falls through */
      case 'linux':
        // The copy operation will attempt to create a copy-on-write reflink.
        // If the platform does not support copy-on-write, then a fallback copy mechanism is used.
        return io.copyFile(src, dst, fse.constants.COPYFILE_FICLONE);
      default:
        throw new Error('Unsupported Operating System');
    }
  }

  /**
   * Check if the given filepaths are accessibled by another process.
   * For more information, or to add comments visit https://github.com/Snowtrack/SnowFS/discussions/110
   *
   * @param dir               The root directory path to check
   * @param relPaths          Relative file paths inside the given directory.
   * @param testIf            Request which access test should be applied on the tests.
   * @throws {AggregateError} Aggregated error of StacklessError
   */
  performFileAccessCheck(dir: string, relPaths: string[], testIf: TEST_IF): Promise<void> {
    function checkAccess(absPaths: string[]) {
      const promises = [];

      for (const absPath of absPaths) {
        promises.push(io.access(absPath, testIf === TEST_IF.FILE_CAN_BE_READ_FROM ? fse.constants.R_OK : fse.constants.W_OK));
      }

      return Promise.all(promises);
    }

    function checkWin32(relPaths): Promise<void> {
      const absPaths = relPaths.map((p: string) => join(dir, p));

      return checkAccess(absPaths)
        .then(() => {
          switch (testIf) {
            case TEST_IF.FILE_CAN_BE_READ_FROM:
              // check if files are written by another process
              return win32.checkReadAccess(absPaths, relPaths);
            case TEST_IF.FILE_CAN_BE_WRITTEN_TO:
            default:
              // check if files are touched by any other process.
              // Files that are opened by another process cannot be replaced, moved or deleted.
              return win32.checkWriteAccess(IoContext, absPaths);
          }
        });
    }

    function checkUnixLike(relPaths): Promise<void> {
      const absPaths = relPaths.map((p: string) => join(dir, p));
      return checkAccess(absPaths)
        .then(() => {
          const promises = [];

          for (const absPath of absPaths) {
            promises.push(io.stat(absPath));
          }

          return Promise.all(promises);
        })
        .then(() => {
          return unix.whichFilesInDirAreOpen(dir);
        })
        .then((fileHandles: Map<string, unix.FileHandle[]>) => {
          const errors: Error[] = [];

          for (const relPath of relPaths) {
            const fhs: unix.FileHandle[] = fileHandles.get(relPath);
            if (fhs) {
              for (const fh of fhs) {
                if (fh.lockType === unix.LOCKTYPE.READ_WRITE_LOCK_FILE
                    || fh.lockType === unix.LOCKTYPE.WRITE_LOCK_FILE
                    || fh.lockType === unix.LOCKTYPE.WRITE_LOCK_FILE_PART) {
                  const msg = `File '${relPath}' is written by ${fh.processname ?? 'another process'}`;
                  errors.push(new StacklessError(msg));
                }
              }
            }
          }

          if (errors.length > 0) {
            throw new AggregateError(errors);
          }
        });
    }

    switch (process.platform) {
      case 'win32':
        return checkWin32(relPaths);
      case 'darwin':
      case 'linux':
        return checkUnixLike(relPaths);
      default:
        throw new Error('Unknown operating system');
    }
  }

  /**
   * Move a file into the trash of the operating system. `SnowFS` tends to avoid
   * destructive delete operations at all costs, and rather moves files into the trash.
   *
   * @param absPath     The file or directory to move to the trash.
   * @param relPath     Optional path used in an error message in case the operation fails.
   *                    Used to make error messages shorter.
   * @param execPath    If `SnowFS` is embedded in another application, the resource path
   *                    might be located somewhere else. Can be set so `SnowFS` can find
   *                    the executables.
  */
  static putToTrash(absPath: string, relPath?: string): Promise<void> {
    if (IoContext.trashExecutor && typeof IoContext.trashExecutor !== 'string') {
      IoContext.trashExecutor(absPath);
      return Promise.resolve();
    }

    let trashPath: string;

    if (typeof IoContext.trashExecutor === 'string') {
      trashPath = IoContext.trashExecutor;
    }

    if (!trashPath) {
      switch (process.platform) {
        case 'darwin': {
          if (fse.pathExistsSync(join(dirname(process.execPath), 'resources', 'trash'))) {
            trashPath = join(dirname(process.execPath), 'resources', 'trash');
          } else if (fse.pathExistsSync(join(__dirname, '..', 'resources', 'trash'))) {
            trashPath = join(__dirname, '..', 'resources', 'trash');
          } else {
            throw new Error('unable to locate trash executable');
          }
          break;
        }
        case 'win32': {
          if (fse.pathExistsSync(join(dirname(process.execPath), 'resources', 'recycle-bin.exe'))) {
            trashPath = join(dirname(process.execPath), 'resources', 'recycle-bin.exe');
          } else if (fse.pathExistsSync(join(__dirname, '..', 'resources', 'recycle-bin.exe'))) {
            trashPath = join(__dirname, '..', 'resources', 'recycle-bin.exe');
          } else {
            throw new Error('unable to locate trash executable');
          }
          break;
        }
        default: {
          throw new Error('Unknown operating system');
        }
      }
    }

    switch (process.platform) {
      case 'darwin': {
        const isOlderThanMountainLion = Number(os.release().split('.')[0]) < 12;
        if (isOlderThanMountainLion) {
          throw new Error('macOS 10.12 or later required');
        }
        break;
      }
      case 'win32': {
        break;
      }
      default: {
        throw new Error('Unknown operating system');
      }
    }

    return io.pathExists(absPath)
      .then((exists: boolean) => {
        if (!exists) {
          throw new Error(`${absPath} no such file or directory`);
        }

        return new Promise((resolve, reject) => {
          const proc = spawn(trashPath, [absPath]);

          proc.on('exit', (code: number) => {
            if (code === 0) {
              resolve();
            } else {
              const stderr = proc.stderr.read();
              if (stderr) {
                reject(stderr.toString());
              } else {
                reject(new Error(`cannot move '${relPath ?? absPath}' to trash`));
              }
            }
          });
        });
      });
  }
}<|MERGE_RESOLUTION|>--- conflicted
+++ resolved
@@ -346,17 +346,13 @@
  * ```
  */
 export class IoContext {
-<<<<<<< HEAD
+  /** Path to 'win-access.exe'. If the path is undefined or null the path is set after
+   * the first call of [IoContext.calculateAndGetWinAccessPath].
+   */
+  private static winAccessPath: string;
+
   /** Either pass a callback (for Electron environments to use shell.moveItemToTrash) or
    * set a path to the trash executable (e.g. 'recycle-bin.exe', 'trash', ...)
-=======
-  /** Path to 'win-access.exe'. If the path is undefined or null the path is set after
-   * the first call of [IoContext.calculateAndGetWinAccessPath].
-   */
-  private static winAccessPath: string;
-
-  /** Path to the trash executable (e.g. 'recycle-bin.exe', 'trash', ...)
->>>>>>> 4ea6a943
    * of the currently active system. If undefined or null the path is guessed.
    */
   private static trashExecutor?: TrashExecutor;
