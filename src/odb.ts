import * as crypto from 'crypto';
import * as fse from 'fs-extra';
import * as fs from 'fs';

import {
  basename, join, dirname, relative, extname,
} from './path';
import {
  DirItem, OSWALK, osWalk, zipFile,
} from './io';
import * as io from './io';
import * as fss from './fs-safe';

import { Repository, RepositoryInitOptions } from './repository';
import { Commit } from './commit';
import { Reference } from './reference';
import {
  calculateFileHash, FileInfo, HashBlock, StatsSubset,
} from './common';
import { TreeDir, TreeFile } from './treedir';
import { IoContext } from './io_context';

const defaultConfig: any = {
  version: 2,
  filemode: false,
  symlinks: true,
};

/**
 * A class representing the internal database of a `SnowFS` repository.
 * The class offers accessibility functions to read or write from the database.
 * Some functions are useful in a variety of contexts, where others are mostly
 * used when a repository is opened or initialized.
 */
export class Odb {
  config: any;

  repo: Repository;

  constructor(repo: Repository) {
    this.repo = repo;
  }

  static open(repo: Repository): Promise<Odb> {
    const odb: Odb = new Odb(repo);
    return fse.readFile(join(repo.commondir(), 'config')).then((buf: Buffer) => {
      odb.config = JSON.parse(buf.toString());
      if (odb.config.version === 1) {
        throw new Error(`repository version ${odb.config.version} is not supported`);
      }
      return odb;
    });
  }

  static create(repo: Repository, options: RepositoryInitOptions): Promise<Odb> {
    const odb: Odb = new Odb(repo);
    return io.pathExists(options.commondir)
      .then((exists: boolean) => {
        if (exists) {
          throw new Error('directory already exists');
        }
        return io.ensureDir(options.commondir);
      })
      .then(() => io.ensureDir(join(options.commondir, 'objects')))
      .then(() => io.ensureDir(join(options.commondir, 'versions')))
      .then(() => io.ensureDir(join(options.commondir, 'hooks')))
      .then(() => io.ensureDir(join(options.commondir, 'refs')))
      .then(() => {
        odb.config = { ...defaultConfig };

        let config = { ...defaultConfig };
        if (options.additionalConfig) {
          config = Object.assign(config, { additionalConfig: options.additionalConfig });
        }

        return fse.writeFile(join(options.commondir, 'config'), JSON.stringify(config));
      })
      .then(() => odb);
  }

  readCommits(): Promise<Commit[]> {
    const objectsDir: string = join(this.repo.options.commondir, 'versions');
    return osWalk(objectsDir, OSWALK.FILES)
      .then((value: DirItem[]) => {
        const promises = [];
        for (const ref of value) {
          promises.push(fse.readFile(ref.absPath).then((buf: Buffer) => JSON.parse(buf.toString())));
        }
        return Promise.all(promises);
      })
      .then((commits: any) => {
        const visit = (obj: any[]|any, parent: TreeDir) => {
          if (Array.isArray(obj)) {
            return obj.map((c: any) => visit(c, parent));
          }

          if (obj.stats) {
            // backwards compatibility because item was called cTimeMs before
            if (obj.stats.ctimeMs) {
              obj.stats.ctime = obj.stats.cTimeMs;
            }

            // backwards compatibility because item was called mtimeMs before
            if (obj.stats.mtimeMs) {
              obj.stats.mtime = obj.stats.mtimeMs;
            }

            obj.stats.mtime = new Date(obj.stats.mtime);
            obj.stats.ctime = new Date(obj.stats.ctime);
          }

          if (obj.children) {
            const o: TreeDir = Object.setPrototypeOf(obj, TreeDir.prototype);
            o.children = obj.children.map((t: any) => visit(t, o));
            o.parent = parent;
            return o;
          }

          const o: TreeFile = Object.setPrototypeOf(obj, TreeFile.prototype);
          o.parent = parent;
          if (obj.hash) {
            o.hash = obj.hash;
          }
          return o;
        };

        return commits.map((commit: any) => {
          const tmpCommit = commit;

          tmpCommit.date = new Date(tmpCommit.date); // convert number from JSON into date object
          const c: Commit = Object.setPrototypeOf(tmpCommit, Commit.prototype);
          c.repo = this.repo;
          c.root = visit(c.root, null);
          return c;
        });
      });
  }

  readReference(ref: DirItem): Promise<{ref: DirItem, content: string}> {
    const refPath = ref.absPath;
    return fse.readFile(refPath)
      .then((buf: Buffer) => {
        try {
          return { ref, content: JSON.parse(buf.toString()) };
        } catch (error) {
          console.log('Error');
          return null;
        }
      });
  }

  readReferences(): Promise<Reference[]> {
    type DirItemAndReference = { ref: DirItem; content : any };

    const refsDir: string = join(this.repo.options.commondir, 'refs');

    return osWalk(refsDir, OSWALK.FILES)
      .then((value: DirItem[]) => {
        const promises = [];
        for (const ref of value) {
          promises.push(this.readReference(ref));
        }
        return Promise.all(promises);
      })
      .then((ret: DirItemAndReference[] | null): Reference[] => ret.filter((x) => !!x).map((ret: DirItemAndReference | null) => {
        const opts = {
          hash: ret.content.hash,
          start: ret.content.start,
          userData: ret.content.userData,
        };
        return new Reference(ret.content.type, basename(ret.ref.absPath), this.repo, opts);
      }))
      .then((refsResult: Reference[]) => refsResult);
  }

  deleteReference(ref: Reference): Promise<void> {
    const refsDir: string = join(this.repo.options.commondir, 'refs');
    // writing a head to disk means that either the name of the ref is stored or the hash in case the HEAD is detached
    return fse.unlink(join(refsDir, ref.getName()))
      .then(() => this.repo.modified());
  }

  deleteCommit(commit: Commit): Promise<void> {
    const objectsDir: string = join(this.repo.options.commondir, 'versions');
    // writing a head to disk means that either the name of the ref is stored or the hash in case the HEAD is detached
    return fse.unlink(join(objectsDir, commit.hash))
      .then(() => this.repo.modified());
  }

  writeHeadReference(head: Reference): Promise<void> {
    const refsDir: string = this.repo.options.commondir;
    // writing a head to disk means that either the name of the ref is stored or the hash in case the HEAD is detached
    return fss.writeSafeFile(join(refsDir, 'HEAD'), head.getName() === 'HEAD' ? head.hash : head.getName())
      .then(() => this.repo.modified());
  }

  readHeadReference(): Promise<string | null> {
    const refsDir: string = this.repo.options.commondir;
    return fse.readFile(join(refsDir, 'HEAD'))
      .then((buf: Buffer) => buf.toString())
      .catch((error) => {
        console.log('No HEAD found');
        return null;
      });
  }

  getAbsObjectPath(file: TreeFile): string {
    const objects: string = join(this.repo.options.commondir, 'objects');
    return join(objects, file.hash.substr(0, 2), file.hash.substr(2, 2), file.hash.toString() + extname(file.path));
  }

  getObjectByHash(hash: string, extname: string): Promise<fse.Stats> {
    const objects: string = join(this.repo.options.commondir, 'objects');
    const object = join(objects, hash.substr(0, 2), hash.substr(2, 2), hash.toString() + extname);
    return io.stat(object)
<<<<<<< HEAD
      .catch((error) => null); // if the file is not available, we return null
=======
      .catch(() => null); // if the file is not available, we return null
>>>>>>> f7302c83
  }

  writeReference(ref: Reference): Promise<void> {
    const refsDir: string = join(this.repo.options.commondir, 'refs');

    if (ref.isDetached()) {
      console.warn('Was about to write HEAD ref to disk');
      return;
    }

    if (!ref.hash) {
      throw new Error(`hash value of ref is ${ref.hash}`);
    }

    const refPath = join(refsDir, ref.getName());

    return fss.writeSafeFile(refPath, JSON.stringify({
      hash: ref.hash,
      type: ref.type,
      start: ref.startHash ? ref.startHash : undefined,
      userData: ref.userData ?? {},
    })).then(() => this.repo.modified());
  }

  writeCommit(commit: Commit): Promise<void> {
    const objectsDir: string = join(this.repo.options.commondir, 'versions');
    const commitSha256: string = commit.hash;
    const dstFile: string = join(objectsDir, commitSha256);

    // json content
    const parent = commit.parent ? commit.parent : null;
    const root = commit.root.toJsonObject(true);
    const tags = commit.tags?.length > 0 ? commit.tags : undefined;
    const userData = commit.userData && Object.keys(commit.userData).length > 0 ? commit.userData : undefined;

    const stream = fse.createWriteStream(dstFile, { flags: 'w' });
    const content = JSON.stringify({
      hash: commit.hash,
      message: commit.message,
      date: commit.date.getTime(),
      parent,
      root,
      tags,
      userData,
    }, null, '\t');
    stream.write(content);

    return new Promise((resolve, reject) => {
      stream.on('finish', resolve);
      stream.on('error', reject);
      stream.end();
    }).then(() => this.repo.modified());
  }

  writeObject(filepath: string, ioContext: IoContext): Promise<{file: string, fileinfo: FileInfo}> {
    const tmpFilename: string = crypto.createHash('sha256').update(process.hrtime().toString()).digest('hex');
    const objects: string = join(this.repo.options.commondir, 'objects');
    const tmpDir: string = join(this.repo.options.commondir, 'tmp');
    const tmpPath: string = join(tmpDir, tmpFilename);

    let dstFile: string;
    let filehash: string;
    let hashBlocks: HashBlock[];

    // Important, first copy the file, then compute the hash of the cloned file.
    // In that order we prevent race conditions of file changes between the hash
    // computation and the file that ends up in the odb.

    return fse.ensureDir(tmpDir, {}).then(() => ioContext.copyFile(filepath, tmpPath)).then(() => calculateFileHash(filepath))
      .then((res: {filehash: string, hashBlocks?: HashBlock[]}) => {
        filehash = res.filehash;
        hashBlocks = res.hashBlocks;
        dstFile = join(objects, filehash.substr(0, 2), filehash.substr(2, 2), filehash.toString() + extname(filepath));
        return io.pathExists(dstFile);
      })
      .then((exists: boolean) => {
        if (exists) {
          // if dst already exists, we don't need the source anymore
          return fse.remove(tmpPath);
        }

        if (this.repo.options.compress) {
          return zipFile(tmpPath, dstFile, { deleteSrc: true });
        }

        return fse.move(tmpPath, dstFile, { overwrite: false })
          .catch((error) => {
            // the error message below is thrown, especially on Windows if
            // several files that are commited have the same fingerprint hash.
            // This leads to the same dstFile, and despite 'overwrite:false',
            // concurrent write operations might make this function fail, so
            // we can safely ignore it
            if (!error.message.startsWith('dest already exists')
                && !error.message.startsWith('EPERM: operation not permitted, rename')) {
              throw error;
            }
          });
      })
      .then(() => {
        if (hashBlocks) {
          const content: string = hashBlocks.map((block: HashBlock) => `${block.start};${block.end};${block.hash};`).join('\n');
          return fss.writeSafeFile(`${dstFile}.hblock`, content);
        }
        return Promise.resolve();
      })
      .then(() => io.stat(filepath)
        .then((stat: fse.Stats) => ({
          file: relative(this.repo.repoWorkDir, filepath),
          fileinfo: {
            ext: extname(filepath),
            hash: filehash,
            stat: StatsSubset.clone(stat),
          },
        })))
      .then((res) => this.repo.modified(res));
  }

  readObject(file: TreeFile, dstAbsPath: string, ioContext: IoContext): Promise<void> {
    const hash: string = file.hash;
    const objectFile: string = this.getAbsObjectPath(file);

    return io.pathExists(objectFile)
      .then((exists: boolean) => {
        if (!exists) {
          throw new Error(`object ${hash} not found`);
        }

        return io.ensureDir(dirname(dstAbsPath));
      }).then(() => {
        return ioContext.copyFile(objectFile, dstAbsPath);
      }).then(() => {
        // atime will be set as mtime because thats the time we accessed the file
        return io.utimes(dstAbsPath, file.stats.mtime, file.stats.mtime);
      });
  }
}<|MERGE_RESOLUTION|>--- conflicted
+++ resolved
@@ -213,11 +213,7 @@
     const objects: string = join(this.repo.options.commondir, 'objects');
     const object = join(objects, hash.substr(0, 2), hash.substr(2, 2), hash.toString() + extname);
     return io.stat(object)
-<<<<<<< HEAD
-      .catch((error) => null); // if the file is not available, we return null
-=======
       .catch(() => null); // if the file is not available, we return null
->>>>>>> f7302c83
   }
 
   writeReference(ref: Reference): Promise<void> {
