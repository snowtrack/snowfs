/* eslint-disable no-empty-function */
/* eslint-disable no-useless-constructor */
import * as fse from 'fs-extra';
import * as crypto from 'crypto';
import * as io from './io';

import { join, relative, normalize, extname, basename } from './path';
import { Repository, STATUS } from './repository';
import {
  getPartHash, HashBlock, MB20, SnowtrackData, StatsSubset,
} from './common';

import sortPaths = require('sort-paths');

export const enum FILEMODE {
  UNREADABLE = 0,
  TREE = 16384,
  BLOB = 33188,
  EXECUTABLE = 33261,
  LINK = 40960,
  COMMIT = 57344,
}

export const textFileExtensions = new Set([
  '.txt', '.html', '.plist', '.htm', '.css', '.js',
  '.jsx', '.less', '.scss', '.wasm', '.php', '.c',
  '.cc', '.class', '.clj', '.cpp', '.cs', '.cxx',
  '.el', '.go', '.h', '.java', '.lua', '.m', '.m4',
  '.php', '.pl', '.po', '.py', '.rb', '.rs', '.info',
  '.sh', '.swift', '.vb', '.vcxproj', '.xcodeproj',
  '.xml', '.diff', '.patch', '.html', '.js', '.ts',
]);

export const enum DETECTIONMODE {
  /**
   * Uses SIZE_AND_HASH_FOR_SMALL_FILES for all known text files and ONLY_SIZE_AND_MKTIME for everything else.
   */
  DEFAULT = 1,

  /**
   * Only perform a size and mktime check. If the modified time differs between the commited file
   * and the one in the working directory, the file is identified as modified.
   * If the modified time is the same, the file is not identified as modified.
   */
  ONLY_SIZE_AND_MKTIME = 2,

  /**
   * Perform a size and hash check for all files smaller than 20 MB.
   */
  SIZE_AND_HASH_FOR_SMALL_FILES = 3,

  /**
   * Perform a size and hash check for all files. Please note,
   * that this is the slowest of all detection modes.
   */
  SIZE_AND_HASH_FOR_ALL_FILES = 4
}

export function calculateSizeAndHash(items: TreeEntry[]): [number, string] {
  const hash = crypto.createHash('sha256');
  let size = 0;

  // Here we ensure that the hash of the tree entries is not dependend on their order
  items = sortPaths(items, (item: TreeEntry) => item.path, '/');

  for (const r of items) {
    size += r.stats.size;
    hash.update(r.hash.toString());
  }
  return [size, hash.digest('hex')];
}

export abstract class TreeEntry {

  /** TreeEntry runtime data. Only for internal use. */
  snowtrackData = new SnowtrackData();

  ext: string;

  /** Absolute path of the item where this item resides (or resided if deleted) in the repo.
   * If this is a TreeFile, the real absolute path in the ODB see TreeFile.realAbsPath
  */
  absPath = '';

  extWithoutDot: string;

  /** Flags, which define the attributes of the item. */
  status: STATUS;

  basename: string;

  constructor(
    public hash: string,
    public path: string,
    public stats: StatsSubset,
  ) {
    this.status = STATUS.UNMODIFIED;
    this.ext = extname(path);
    this.extWithoutDot = this.ext.slice(1);
    this.basename = basename(this.path);
  }

  abstract toJson(): any;

  isDirectory(): this is TreeDir {
    return this instanceof TreeDir;
  }

  isFile(): this is TreeFile {
    return this instanceof TreeFile;
  }

  getAbsPath(): string {
    return this.absPath;
  }

  abstract clone(parent?: TreeDir): TreeEntry;
}

function generateSizeAndCaches(item: TreeEntry): [number, string] {
  if (item instanceof TreeDir) {
    for (const subitem of item.children) {
      if (subitem instanceof TreeDir) {
        generateSizeAndCaches(subitem);
      }
    }

    const calcs = calculateSizeAndHash(item.children);
    item.stats.size = calcs[0];
    item.hash = calcs[1];
    return [calcs[0], calcs[1]];
  }

  return [item.stats.size, item.hash];
}

export class TreeFile extends TreeEntry {

  // Path of the item where it really resides on disk inside the ODB
  realAbsPath: string;

  constructor(
    hash: string,
    path: string,
    stats: StatsSubset,
    public parent: TreeDir,
  ) {
    super(hash, path, stats);
  }

  getRealAbsPath(opts?: {filePrefix: boolean}): string {
    if (opts?.filePrefix) {
      return `file://${this.realAbsPath}`;
    } else {
      return this.realAbsPath;
    }
  }

  clone(parent?: TreeDir): TreeFile {
<<<<<<< HEAD
    const file = new TreeFile(this.hash,
      this.path, StatsSubset.clone(this.stats), parent);

    if (this.snowtrackData && Object.keys(this.snowtrackData).length > 0) {
      parent.snowtrackData = { ...this.snowtrackData };
    }
    return file;
=======
    return new TreeFile(
      this.hash,
      this.path,
      StatsSubset.clone(this.stats),
      this.ext,
      parent,
    );
>>>>>>> 9cef5a53
  }

  toJson(): any {
    if (!this.parent && this.path) {
      throw new Error('parent has no path');
    } else if (this.parent && !this.path) {
      // only the root path with no parent has no path
      throw new Error('item must have path');
    }

    const output: any = {
      hash: this.hash,
      path: this.path,
      ext: this.ext,
      // @ts-ignore TreeFile is ducktype as a StatusEntry in main.ts:getState
      status: this.status,
      stats: {
        size: this.stats.size,
        ctime: this.stats.ctime.getTime(),
        mtime: this.stats.mtime.getTime(),
        birthtime: this.stats.birthtime.getTime(),
      },
    };
    return output;
  }

  isFileModified(repo: Repository, detectionMode: DETECTIONMODE): Promise<{file : TreeFile; modified : boolean, newStats: fse.Stats}> {
    const filepath = join(repo.workdir(), this.path);
    return io.stat(filepath).then((newStats: fse.Stats) => {
      // first we check for for modification time and file size
      if (this.stats.size !== newStats.size) {
        return { file: this, modified: true, newStats };
      }

      // When a commit is checked out, 'mtime' of restored items is set by fse.utimes.
      // The fractional part (microseconds) of mtime comes from JSON and might be
      // clamped (rounding errors). It's also not guaranteed that all filesystems support
      // microseconds. That's why all items are identified if the mtime from the commit
      // and the mtime from the file on disk is greater than 1ms, everything below is
      // considered equal.
      if (Math.abs(+this.stats.mtime - (+newStats.mtime)) >= 1.0) {
        switch (detectionMode) {
          // @ts-ignore
          // fall through
          case DETECTIONMODE.DEFAULT: {
            const ext = extname(filepath);
            // Text files are more prone to mtime changes than other files,
            // so by default text files are checked for content changes than rather relying only on mtime.
            if (!textFileExtensions.has(ext)) {
              // If not a text file, use same heuristics as ONLY_SIZE_AND_MKTIME
              return { file: this, modified: true, newStats }
            }
          }
          // @ts-ignore
          // fall through
          case DETECTIONMODE.SIZE_AND_HASH_FOR_SMALL_FILES:
            // A file bigger than 20 MB is considered as changed if the mtime is different ...
            if (this.stats.size >= MB20) {
              return { file: this, modified: true, newStats };
            }
            // ... otherwise break and check the file hash.
            break;
          case DETECTIONMODE.ONLY_SIZE_AND_MKTIME:
            return { file: this, modified: true, newStats };
          case DETECTIONMODE.SIZE_AND_HASH_FOR_ALL_FILES:
          default:
            break;
        }

        return getPartHash(filepath)
          .then((hashBlock: HashBlock) => {
            return { file: this, modified: this.hash !== hashBlock.hash, newStats };
          });
      }

      return { file: this, modified: false, newStats };
    });
  }
}

export class TreeDir extends TreeEntry {
  static ROOT = undefined;

  hash: string | undefined;

  children: TreeEntry[] = [];

  constructor(
public path: string,
              public stats: StatsSubset,
<<<<<<< HEAD
              public parent: TreeDir | undefined = undefined) {
=======
              public parent: TreeDir = null,
  ) {
>>>>>>> 9cef5a53
    super('', path, stats);
  }

  static createRootTree(): TreeDir {
    return new TreeDir('', {
      size: 0, ctime: new Date(0), mtime: new Date(0), birthtime: new Date(0),
    });
  }

  clone(parent?: TreeDir): TreeDir {
    const newTree = new TreeDir(this.path, StatsSubset.clone(this.stats), parent);
    if (this.snowtrackData && Object.keys(this.snowtrackData).length > 0) {
      newTree.snowtrackData = { ...this.snowtrackData };
    }
    newTree.children = this.children.map((c: TreeEntry) => c.clone(newTree));
    return newTree;
  }

  /**
   * Merge two trees, with target having the precedence in case
   * the element is already located in 'source.
   */
  static merge(source: TreeEntry, target: TreeEntry): TreeDir {
    function privateMerge(source: TreeEntry, target: TreeEntry): TreeEntry {
      // walk source nodes...
      if (source instanceof TreeDir && target instanceof TreeDir) {
        const newItems = new Map<string, TreeEntry>();
        for (const child of source.children) {
          newItems.set(child.path, child);
        }

        for (const child of target.children) {
          newItems.set(child.path, child);
        }

        for (const sourceItem of source.children) {
          for (const targetItem of target.children) {
            if (targetItem.path === sourceItem.path) {
              const res = privateMerge(sourceItem, targetItem);
              newItems.set(res.path, res);
            }
          }
        }
        target.children = Array.from(newItems.values());

        const calcs = generateSizeAndCaches(target);
        target.stats.size = calcs[0];
        target.hash = calcs[1];
      }
      return target;
    }

    return privateMerge(source, target.clone()) as TreeDir;
  }

  toJson(): any {
    if (!this.parent && this.path) {
      throw new Error('parent has no path');
    } else if (this.parent && (!this.path || this.path.length === 0)) {
      // only the root path with no parent has no path
      throw new Error('item must have path');
    }

    const children: any = this.children.map((value: TreeEntry) => value.toJson());

    const stats: any = {
      size: this.stats.size,
      ctime: this.stats.ctime.getTime(),
      mtime: this.stats.mtime.getTime(),
      birthtime: this.stats.birthtime.getTime(),
    };

    return {
      hash: this.hash, path: this.path ?? '', stats, children,
    };
  }

  getAllTreeFiles(opt: {entireHierarchy: boolean, includeDirs: boolean}): Map<string, TreeEntry> {
    const visit = (obj: TreeEntry[] | TreeEntry, map: Map<string, TreeEntry>): void => {
      if (Array.isArray(obj)) {
        obj.forEach((c: any) => visit(c, map));
        return;
      }

      if (obj instanceof TreeDir) {
        if (opt.includeDirs) {
          map.set(obj.path, obj);
        }
        return obj.children.forEach((c: any) => visit(c, map));
      }
      map.set(obj.path, obj);
    };

    const map: Map<string, TreeEntry> = new Map();

    if (opt.entireHierarchy) {
      visit(this.children, map);
    } else {
      this.children.forEach((o: TreeEntry) => {
        if (o instanceof TreeFile || opt.entireHierarchy) {
          map.set(o.path, o);
        }
      });
    }
    return map;
  }

  find(relativePath: string): TreeEntry | null {
    if (relativePath === this.path) {
      return this;
    }

    let tree: TreeEntry | null = null;
    // TODO: (Seb) return faster if found
    TreeDir.walk(this, (entry: TreeDir | TreeFile) => {
      if (entry.path === relativePath) {
        tree = entry;
      }
    });
    return tree;
  }

  /**
   * Browse through the entire hierarchy of the tree and remove the given item.
   */
  static remove(
    tree: TreeDir,
    cb: (entry: TreeEntry, index: number, array: TreeEntry[]) => boolean,
  ): void {
    for (const child of tree.children) {
      if (child instanceof TreeDir) {
        TreeDir.remove(child, cb);
      }
    }
    tree.children = tree.children.filter((value: TreeEntry, index: number, array: TreeEntry[]) => !cb(value, index, array));
  }

  static walk(
    tree: TreeDir,
    cb: (entry: TreeDir | TreeFile, index: number, length: number) => void,
  ): void {
    let i = 0;
    for (const entry of tree.children) {
      cb(<TreeFile>entry, i, tree.children.length);
      if (entry instanceof TreeDir) {
        TreeDir.walk(entry, cb);
      }
      i++;
    }
  }
}
// This function has the same basic functioanlity as io.osWalk(..) but works with Tree
export function constructTree(
  dirPath: string,
  tree?: TreeDir,
  root?: string,
): Promise<TreeDir> {
  if (dirPath.endsWith('/')) {
    // if directory ends with a seperator, we cut it of to ensure
    // we don't return a path like /foo/directory//file.jpg
    dirPath = dirPath.substr(0, dirPath.length - 1);
  }

  if (!root) {
    root = dirPath;
  }

  if (!tree) {
    tree = TreeDir.createRootTree();
  }

  return new Promise<string[]>((resolve, reject) => {
    io.readdir(dirPath, (error, entries: string[]) => {
      if (error) {
        reject(error);
        return;
      }
      resolve(entries.map(normalize));
    });
  })
    .then((entries: string[]) => {
      const promises: Promise<any>[] = [];

      for (const entry of entries) {
        if (entry === '.snow' || entry === '.git' || entry === '.DS_Store' || entry === 'thumbs.db') {
          continue;
        }

        const absPath = `${dirPath}/${entry}`;
        const relPath = relative(root, absPath);
        promises.push(
          io.stat(absPath)
            .then(async (stat: fse.Stats) => {
              if (stat.isDirectory()) {
                // hash is later added to subtree (see next promise task)
                const subtree: TreeDir = new TreeDir(relative(root, absPath), StatsSubset.clone(stat), tree);

                tree.children.push(subtree);
                await constructTree(absPath, subtree, root);
                return Promise.resolve();
              }

              const entry: TreeFile = new TreeFile('', relPath, StatsSubset.clone(stat), tree);
              tree.children.push(entry);
            }),
        );
      }

      return Promise.all(promises);
    })
    .then(() => {
      // calculate the size of the directory
      let size = 0;
      for (const r of tree.children) {
        size += r.stats.size;
      }
      tree.stats.size = size;
      return tree;
    });
}<|MERGE_RESOLUTION|>--- conflicted
+++ resolved
@@ -157,7 +157,6 @@
   }
 
   clone(parent?: TreeDir): TreeFile {
-<<<<<<< HEAD
     const file = new TreeFile(this.hash,
       this.path, StatsSubset.clone(this.stats), parent);
 
@@ -165,15 +164,6 @@
       parent.snowtrackData = { ...this.snowtrackData };
     }
     return file;
-=======
-    return new TreeFile(
-      this.hash,
-      this.path,
-      StatsSubset.clone(this.stats),
-      this.ext,
-      parent,
-    );
->>>>>>> 9cef5a53
   }
 
   toJson(): any {
@@ -262,14 +252,10 @@
   children: TreeEntry[] = [];
 
   constructor(
-public path: string,
+              public path: string,
               public stats: StatsSubset,
-<<<<<<< HEAD
-              public parent: TreeDir | undefined = undefined) {
-=======
-              public parent: TreeDir = null,
+              public parent: TreeDir | null = null,
   ) {
->>>>>>> 9cef5a53
     super('', path, stats);
   }
 
@@ -350,7 +336,7 @@
   getAllTreeFiles(opt: {entireHierarchy: boolean, includeDirs: boolean}): Map<string, TreeEntry> {
     const visit = (obj: TreeEntry[] | TreeEntry, map: Map<string, TreeEntry>): void => {
       if (Array.isArray(obj)) {
-        obj.forEach((c: any) => visit(c, map));
+        obj.forEach((c: TreeEntry) => visit(c, map));
         return;
       }
 
@@ -358,7 +344,7 @@
         if (opt.includeDirs) {
           map.set(obj.path, obj);
         }
-        return obj.children.forEach((c: any) => visit(c, map));
+        return obj.children.forEach((c: TreeEntry) => visit(c, map));
       }
       map.set(obj.path, obj);
     };
