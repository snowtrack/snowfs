import * as fse from 'fs-extra';

import { difference } from 'lodash';
import {
  isAbsolute, join, relative, basename,
} from './path';
import * as io from './io';
import * as fss from './fs-safe';
import { IoContext, TEST_IF } from './io_context';
import { Odb } from './odb';
import { Repository } from './repository';
import { DirItem, OSWALK, osWalk } from './io';
import { FileInfo } from './common';

<<<<<<< HEAD
// eslint-disable-next-line import/order
const PromisePool = require('@supercharge/promise-pool');
=======
const { PromisePool } = require('@supercharge/promise-pool');
>>>>>>> 77453d6c

/**
 * Used in [[Index.writeFiles]]. Used to control certain behaviours
 * when files are written to disk.
 */
export enum WRITE {
  NONE = 0,
  /**
   * By default filelocks are checked to ensure none of the given files
   * is being written by another process. Using this flag skips this check.
   */
  SKIP_FILELOCK_CHECKS = 1
}

/**
 * A class representing a list of files that is used to create a new Commit object.
 * Every repository contains an individual instance of the Index class which can
 * be acquired by [[Repository.getIndex]]. Files can be then added to, or removed from,
 * the index which is then passed to [[Repository.createCommit]] to create a new commit.
 */
export class Index {
  /**
   * The repository this instance belongs to.
   */
  repo: Repository;

  /**
   * The object database. Same as [[Repository.getOdb]].
   */
  odb: Odb;

  /**
   * Unique id for the index, used in the filename of the index
   */
  id: string;

  /** Hash map of added files that were written to the odb. Empty by default, and filled
   * after [[Index.writeFiles]] has been called and the hashes of the files have been calculated.
   */
  processedAdded = new Map<string, FileInfo>();

  /**
   * A set of filepaths of new files that will be part of the new commit.
   */
  addRelPaths: Set<string> = new Set();

  /**
   * A set of filepaths of new files that will be removed from the new commit.
   */
  deleteRelPaths: Set<string> = new Set();

  constructor(repo: Repository, odb: Odb, id = '') {
    this.repo = repo;
    this.id = id;
    this.odb = odb;
  }

  /**
   * Reset the entire index object. Used internally after a commit has been created,
   * or can be useful to discard any added or deleted files from the index object.
   */
  invalidate(): Promise<void> {
    if (this.repo) {
      // check if index exists, this can be false if the commit has no files (--allowEmpty)
      return io.pathExists(this.getAbsPath()).then((exists: boolean) => {
        if (exists) { return fse.unlink(this.getAbsPath()); }
      }).then(() => {
        this.repo.removeIndex(this);

        this.addRelPaths = new Set();
        this.deleteRelPaths = new Set();
        this.processedAdded.clear();
        this.id = undefined;
        this.repo = null;
        this.odb = null;
      });
    }
  }

  /**
   * Ensure the index is valid. After a commit is created, the index file will be
   * deleted and this object will be invalidated and shouldn't be used anymore
   *
   * @throws Throws an exception if Index.invalidate() got called before.
   */
  throwIfNotValid(): void {
    if (!this.id && this.id !== '') { // an empty string is allowed for the main index
      // this happens if an index object got commited, it will be deleted and cleared
      throw new Error('index object is invalid');
    }
  }

  /**
   * Return the absolute path of the index directory
   *
   * @returns       Absolute path to the index directory.
   */
  static getAbsDir(repo: Repository): string {
    const indexDir: string = join(repo.commondir(), 'indexes');
    return indexDir;
  }

  /**
   * Return the absolute path of the index file
   *
   * @returns       Absolute path to the index file.
   */
  getAbsPath(): string {
    const indexPath: string = join(Index.getAbsDir(this.repo), this.id ? `index.${this.id}` : 'index');
    return indexPath;
  }

  /**
   * Store the index object to disk. Saved to {workdir}/.snow/index/..
   */
  private save(): Promise<void> {
    this.throwIfNotValid();

    const processed = Array.from(this.processedAdded.entries()).map((res: [string, FileInfo]) => {
      const size: number = res[1].stat.size;
      const ctime: number = res[1].stat.ctime.getTime();
      const mtime: number = res[1].stat.mtime.getTime();
      const birthtime: number = res[1].stat.birthtime.getTime();
      return {
        name: res[0],
        hash: res[1].hash,
        ext: res[1].ext,
        stat: {
          size, ctime, mtime, birthtime,
        },
      };
    });

    const userData: string = JSON.stringify({
      adds: Array.from(this.addRelPaths),
      deletes: Array.from(this.deleteRelPaths),
      processed,
    });
    return fse.ensureDir(Index.getAbsDir(this.repo))
      .then(() => fss.writeSafeFile(this.getAbsPath(), userData))
      .then(() => this.repo.modified());
  }

  /**
   * Load a saved index object from `{workdir}/.snow/index/..`.
   * If the index wasn't saved before, the function does not fail.
   */
  static loadAll(repo: Repository, odb: Odb): Promise<Index[]> {
    return fse.ensureDir(Index.getAbsDir(repo)).then(() => osWalk(Index.getAbsDir(repo), OSWALK.FILES)).then((dirItems: DirItem[]) => {
      const readIndexes = [];
      for (const dirItem of dirItems) {
        const indexName = basename(dirItem.absPath);
        if (indexName.startsWith('index') || indexName === 'index') {
          readIndexes.push(fse.readFile(dirItem.absPath).then((buf: Buffer) => [dirItem.absPath, buf]));
        }
      }
      return Promise.all(readIndexes);
    }).then((promises: [string, Buffer][]) => {
      const parseIndexes = [];
      for (const parseIndex of promises) {
        const indexName = basename(parseIndex[0]); // 'index.abc123'
        const isMainIndex = indexName === 'index';
        const index = new Index(repo, odb, isMainIndex ? '' : indexName.substr(6, indexName.length - 6)); // set 'abc123' as index id
        const content: string = parseIndex[1].toString();
        const json: any = JSON.parse(content);

        index.addRelPaths = new Set(json.adds);
        index.deleteRelPaths = new Set(json.deletes);

        index.processedAdded = new Map(json.processed.map((item: any) => {
          const size: number = item.stat.size;
          const ctime: Date = new Date(item.stat.ctime);
          const mtime: Date = new Date(item.stat.mtime);
          const birthtime: Date = new Date(item.stat.birthtime);
          return [item.name, {
            hash: item.hash,
            ext: item.ext,
            stat: {
              size, ctime, mtime, birthtime,
            },
          }];
        }));
        parseIndexes.push(index);
      }
      return parseIndexes;
    });
  }

  /**
   * Mark files as modified or new for the new commit.
   * @param filepaths     Paths can be absolute or relative to `{workdir}`.
   */
  addFiles(filepaths: string[]): void {
    this.throwIfNotValid();

    // filepaths can be absolute or relative to workdir
    for (const filepath of filepaths) {
      const relPath: string = isAbsolute(filepath) ? relative(this.repo.workdir(), filepath) : filepath;

      // if the file has already been processed from a previous 'index add .',
      // we don't need to do it again
      if (!this.processedAdded.has(relPath)) {
        this.addRelPaths.add(relPath);
      }
    }
  }

  /**
   * Mark files as being deleted for the new commit.
   * @param filepaths     Paths can be absolute or relative to `{workdir}`.
   */
  deleteFiles(filepaths: string[]): void {
    this.throwIfNotValid();

    // filepaths can be absolute or relative to workdir
    for (const filepath of filepaths) {
      const relPath: string = isAbsolute(filepath) ? relative(this.repo.workdir(), filepath) : filepath;

      if (!this.processedAdded.has(relPath)) {
        this.deleteRelPaths.add(relPath);
      }
    }

    // TODO: Remove filepaths also from 'adds', in case 'deleteFiles' was called after 'addFiles'
  }

  /**
   * Hashes of files. Filled after [[Index.writeFiles]] has been called.
   */
  getFileProcessedMap(): Map<string, FileInfo> {
    this.throwIfNotValid();

    return this.processedAdded;
  }

  /**
   * Write files to object database. Needed before a commit can be made.
   */
  writeFiles(flags: WRITE = WRITE.NONE): Promise<void> {
    this.throwIfNotValid();

    const ioContext = new IoContext();

    let unprocessedRelItems: string[] = [];

    return ioContext.init()
      .then(() => {
        const relPaths: string[] = difference(Array.from(this.addRelPaths), Array.from(this.deleteRelPaths));

        unprocessedRelItems = relPaths.filter((p: string) => !this.processedAdded.has(p));

        if (flags & WRITE.SKIP_FILELOCK_CHECKS) {
          return Promise.resolve();
        }
        return ioContext.performFileAccessCheck(this.repo.workdir(), unprocessedRelItems, TEST_IF.FILE_CAN_BE_READ_FROM);
      }).then(() => {
        return PromisePool
          .withConcurrency(32)
          .for(unprocessedRelItems)
          .handleError((error) => { throw error; }) // Uncaught errors will immediately stop PromisePool
          .process((relFilePath: string) => {
            const filepathAbs: string = join(this.repo.repoWorkDir, relFilePath);
            return this.odb.writeObject(filepathAbs, ioContext);
          });
      })
      .then((res: {results: {file: string, fileinfo: FileInfo}[]}) => {
        ioContext.invalidate();

        // TODO: (Seb) Handle deleted files as well here
        for (const r of res.results) {
          this.processedAdded.set(r.file, r.fileinfo);
        }
        return this.save();
      });
  }
}<|MERGE_RESOLUTION|>--- conflicted
+++ resolved
@@ -12,12 +12,7 @@
 import { DirItem, OSWALK, osWalk } from './io';
 import { FileInfo } from './common';
 
-<<<<<<< HEAD
-// eslint-disable-next-line import/order
-const PromisePool = require('@supercharge/promise-pool');
-=======
 const { PromisePool } = require('@supercharge/promise-pool');
->>>>>>> 77453d6c
 
 /**
  * Used in [[Index.writeFiles]]. Used to control certain behaviours
