import * as crypto from 'crypto';
import * as fse from 'fs-extra';
import * as io from './io';

import {
  join, dirname,
} from './path';

import { Repository } from './repository';

export const MB100 = 100000000;
export const MB20 = 20000000;
export const MB10 = 10000000;
export const MB2 = 2000000;
export const MB1 = 1000000;

export class StatsSubset {
  size: number;

  ctime: Date;

  mtime: Date;

<<<<<<< HEAD
  static clone(stats: StatsSubset) {
=======
  static clone(stats: StatsSubset): StatsSubset {
>>>>>>> dc107802
    return {
      size: stats.size,
      ctime: new Date(stats.ctime),
      mtime: new Date(stats.mtime),
    };
  }
}

/**
 * A commonly used class which contains a hash and
 * file stats of a given file
 */
export class FileInfo {
  hash: string;

  ext: string; // including '.'

  stat: StatsSubset;
}

/**
 * Indicating the type of a directory.
 */
export enum LOADING_STATE {
  /** The directory is neither a SnowFS repo, nor a Git repo */
  NONE,

  /** The directory is a Git repo. */
  GIT = 2,

  /** The directory is a SnowFS repo. */
  SNOW = 4,
}

export interface HashBlock {
  hash: string;

  start: number;

  end: number;
}

/**
 * Calculate the hash of a chunk of a given file. Used by [[calculateFileHash]] to speedup
 * the hashing operation by asynchronously executing the function on blocks of big files.
 *
 * @param filepath  The file to calculate the hash from.
 * @param options The start, end and highwatermark value (aka the internal read-buffer size).
 */
export function getPartHash(filepath: string, options?: {start?: number; end?: number; highWaterMark?: number;}): Promise<HashBlock> {
  return new Promise<HashBlock>((resolve, reject) => {
    const hash = crypto.createHash('sha256');

    const fh = io.createReadStream(filepath, {
      start: options?.start, end: options?.end, highWaterMark: options?.highWaterMark ?? MB2, autoClose: true,
    });

    fh.on('data', (d) => {
      hash.update(d);
    });
    fh.on('end', () => {
      resolve({ hash: hash.digest('hex'), start: options?.start ?? -1, end: options?.end ?? -1 });
    });
    fh.on('error', reject);
  });
}

/**
 * Check if the hash of a file matches a given `filehash`.
 *
 * @param filepath      The path of the given file.
 * @param filehash      The hash the file must match with.
 * @param hashBlocks    Array of hashblock hashes if previously calculated.
 */
export function compareFileHash(filepath: string, filehash: string, hashBlocks?: string[]): Promise<boolean> {
  return io.stat(filepath).then((stat: fse.Stats) => {
    if (stat.size < MB20) {
      if (hashBlocks) {
        console.warn(`File ${filepath} should have no hash blocks because it's too small`);
      }
      return getPartHash(filepath).then((hashBlock: HashBlock) => hashBlock.hash === filehash);
    }
    if (!hashBlocks) {
      console.warn(`File ${filepath} should have hash blocks because it's too big`);
    }

    const divider = Math.ceil(stat.size / MB100);
    const blocks = new Array<{start : number; end : number}>(divider);

    for (let i = 0; i < divider; ++i) {
      blocks[i] = { start: i * MB100, end: (i + 1) * MB100 - 1 };
    }
    // special case for 'end', in case last block is not as big as the
    // others
    blocks[blocks.length - 1].end = Math.min(MB100 * divider, stat.size) - 1;

    const promiseHash: Promise<HashBlock>[] = [];

    for (let i = 0; i < divider; ++i) {
      promiseHash.push(getPartHash(filepath, {
        start: blocks[i].start,
        end: blocks[i].end,
        highWaterMark: MB2,
      }).then((hashBlock: HashBlock) => {
        if (hashBlocks && hashBlock.hash !== hashBlocks[i]) {
          throw new Error('hashblock different');
        }
        return hashBlock;
      }));
    }

    return Promise.all(promiseHash).then((hashes: HashBlock[]) => {
      const hash = crypto.createHash('sha256');
      for (const h of hashes) {
        hash.update(h.toString());
      }
      return filehash === hash.digest('hex');
    });
  }).catch((error: Error) => {
    // return false because it is an expected error
    if (error.message === 'hashblock different') { return false; }

    throw error;
  });
}

/**
 * Calculate the hash of a given file. Although the resulting hash is a sha256 hash, it does **not** match
 * the standard sha256 hash due to the way how this function calculates a hash. The given file, depending on
 * its size, is sliced into segments and each segment is hashed asynchronously. That speeds up the hasing
 * for bigger files. Currently the block size is set to 100 MB, but will be adjusted in future versions.
 *
 * @param filepath The path of the file where to calculate the hash from.
 */
export function calculateFileHash(filepath: string): Promise<{filehash : string, hashBlocks?: HashBlock[]}> {
  return io.stat(filepath).then((stat: fse.Stats) => {
    if (stat.size < MB20) {
      return getPartHash(filepath).then((oid: HashBlock) => ({ filehash: oid.hash }));
    }
    const divider = Math.ceil(stat.size / MB100);
    const blocks = new Array<{start : number; end : number}>(divider);

    for (let i = 0; i < divider; ++i) {
      blocks[i] = { start: i * MB100, end: (i + 1) * MB100 - 1 };
    }
    // special case for 'end', in case last block is not as big as the
    // others
    blocks[blocks.length - 1].end = Math.min(MB100 * divider, stat.size) - 1;

    const promiseHash: Promise<HashBlock>[] = [];

    for (let i = 0; i < divider; ++i) {
      promiseHash.push(getPartHash(filepath, {
        start: blocks[i].start,
        end: blocks[i].end,
        highWaterMark: MB2,
      }));
    }

    return Promise.all(promiseHash).then((hashes: HashBlock[]) => {
      const hash = crypto.createHash('sha256');
      for (const h of hashes) {
        hash.update(h.hash);
      }
      return { filehash: hash.digest('hex'), hashBlocks: hashes };
    });
  });
}

/**
 * Return information of a given directory. Used to determine if a directory is a Git or SnowFS repo.
 * @param repoPath      The directory in question
 * @returns             Information about the directory. See [[LOADING_STATE]] for more information
 */
export function getRepoDetails(repoPath: string): Promise<{state : LOADING_STATE; workdir : string | null; commondir : string | null;}> {
  return io.stat(repoPath)
    .then((stat: fse.Stats) => {
      // if the repo path is a file we treat the directory it is in as the repo path
      if (stat.isFile()) {
        repoPath = dirname(repoPath);
      }
      return io.pathExists(join(repoPath, '.git'));
    })
    .then((exists: boolean) => {
      if (exists) {
        return {
          state: LOADING_STATE.GIT,
          workdir: null,
          commondir: null,
        };
      }
      return io.pathExists(join(repoPath, '.snow')).then((exists: boolean) => {
        if (exists) {
          return Repository.open(repoPath).then((repo: any) => {
            const workdir: string = repo.workdir();
            const commondir: string = repo.commondir();
            if (repo) {
              return {
                state: LOADING_STATE.SNOW,
                workdir,
                commondir,
              };
            }
            return { state: LOADING_STATE.NONE, workdir: null, commondir: null };
          });
        }
        return { state: LOADING_STATE.NONE, workdir: null, commondir: null };
      });
    });
}
/**
 * Escape string from hazardous characters which interfere with json parsing.
 * @param s       The input string to be treated
 * @returns       The string with escaped characters
 */
export function jsonCompliant(s : string) : string {
  return s
    .replace(/\\n/g, '\\n')
    .replace(/\\'/g, "\\'")
    .replace(/\\"/g, '\\"')
    .replace(/\\&/g, '\\&')
    .replace(/\\r/g, '\\r')
    .replace(/\\t/g, '\\t')
    .replace(/\\b/g, '\\b')
    .replace(/\\f/g, '\\f');
}<|MERGE_RESOLUTION|>--- conflicted
+++ resolved
@@ -21,11 +21,7 @@
 
   mtime: Date;
 
-<<<<<<< HEAD
-  static clone(stats: StatsSubset) {
-=======
   static clone(stats: StatsSubset): StatsSubset {
->>>>>>> dc107802
     return {
       size: stats.size,
       ctime: new Date(stats.ctime),
