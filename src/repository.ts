--- conflicted
+++ resolved
@@ -21,10 +21,6 @@
   constructTree, DETECTIONMODE, TreeDir, TreeEntry, TreeFile,
 } from './treedir';
 
-<<<<<<< HEAD
-// eslint-disable-next-line @typescript-eslint/no-var-requires
-=======
->>>>>>> 9cef5a53
 const { PromisePool } = require('@supercharge/promise-pool');
 
 export enum COMMIT_ORDER {
@@ -32,6 +28,10 @@
   NEWEST_FIRST = 2,
   OLDEST_FIRST = 3
 }
+
+type RefName = string;
+type RefHash = string;
+type CommitHash = string;
 
 /**
  * Reference type, introduced to support TAGS in the future.
@@ -40,10 +40,11 @@
   BRANCH = 0
 }
 
-<<<<<<< HEAD
-type RefName = string;
-type RefHash = string;
-type CommitHash = string;
+const defaultConfig: any = {
+  version: 2,
+  filemode: false,
+  symlinks: true,
+};
 
 export function buildRootFromJson(repo: Repository, obj: any[]|any, parent: TreeDir): any {
   if (Array.isArray(obj)) {
@@ -66,8 +67,11 @@
       obj.stats.birthtime = new Date(0);
     }
 
+    // eslint-disable-next-line @typescript-eslint/no-unsafe-argument
     obj.stats.mtime = new Date(obj.stats.mtime);
+    // eslint-disable-next-line @typescript-eslint/no-unsafe-argument
     obj.stats.ctime = new Date(obj.stats.ctime);
+    // eslint-disable-next-line @typescript-eslint/no-unsafe-argument
     obj.stats.birthtime = new Date(obj.stats.birthtime);
   } else {
     obj.stats = {
@@ -106,13 +110,6 @@
 const warningMessage = `Attention: Modifications to the content of this directory without the proper knowledge might result in data loss.
 
 Only proceed if you know exactly what you are doing!`;
-=======
-const defaultConfig: any = {
-  version: 2,
-  filemode: false,
-  symlinks: true,
-};
->>>>>>> 9cef5a53
 
 /**
  * Initialize a new [[Repository]].
@@ -535,7 +532,7 @@
   options: RepositoryInitOptions;
 
   /** HEAD reference to the currently checked out commit */
-  readonly head: Reference = new Reference(REFERENCE_TYPE.BRANCH, 'HEAD', this, { hash: undefined, start: null });
+  readonly head: Reference = new Reference(REFERENCE_TYPE.BRANCH, 'HEAD', this, { hash: '', start: '' });
 
   /** Hash Map of all commits of the repository. The commit hash is the key, and the Commit object is the value. */
   commitMap = new Map<string, Commit>();
@@ -1315,15 +1312,7 @@
     const snowignorePath: string = join(this.repoWorkDir, '.snowignore');
     return io.pathExists(snowignorePath)
       .then((exists: boolean) => {
-<<<<<<< HEAD
-        if (exists) {
-          return ignore.loadFile(snowtrackIgnoreDefault);
-        } else {
-          return Promise.resolve();
-        }
-=======
-        return ignore.init(exists ? snowignorePath : null, this.repoConfig.nodefaultignore);
->>>>>>> 9cef5a53
+        return ignore.init(exists ? snowignorePath : null, Boolean(this.repoConfig.nodefaultignore));
       })
       .then(() => {
         let walk: OSWALK = OSWALK.FILES;
@@ -1351,23 +1340,14 @@
           const ignored: DirItem[] = currentItemsInProj.filter((item) => areIgnored.has(item.relPath));
           for (const entry of ignored) {
             if (!entry.stats.isDirectory() || filter & FILTER.INCLUDE_DIRECTORIES) {
-<<<<<<< HEAD
-              const item = new StatusEntry({
-                path: entry.relPath,
-                status: STATUS.WT_IGNORED,
-                stats: entry.stats,
-              }, entry.absPath);
-              statusResult.set(entry.relPath, item);
-=======
               statusResult.set(entry.relPath, new StatusEntry(
                 {
                   path: entry.relPath,
                   status: STATUS.WT_IGNORED,
                   stats: entry.stats,
-                },
-                entry.stats.isDirectory(),
+                }, entry.absPath
               ));
->>>>>>> 9cef5a53
+              markParentsAsModified(entry.relPath);
             }
           }
         }
@@ -1474,33 +1454,21 @@
       .then((existingItems: {file: TreeFile, modified : boolean, newStats: fse.Stats}[]) => {
         for (const existingItem of existingItems) {
           if (existingItem.modified) {
-            statusResult.set(
-              existingItem.file.path,
+            statusResult.set(existingItem.file.path,
               new StatusEntry({
                 path: existingItem.file.path,
                 status: STATUS.WT_MODIFIED,
                 stats: existingItem.newStats,
-<<<<<<< HEAD
               }, existingItem.file.getAbsPath()));
-=======
-              }, false),
-            );
->>>>>>> 9cef5a53
 
             markParentsAsModified(existingItem.file.path);
           } else if (filter & FILTER.INCLUDE_UNMODIFIED) {
-            statusResult.set(
-              existingItem.file.path,
+            statusResult.set(existingItem.file.path,
               new StatusEntry({
                 path: existingItem.file.path,
                 status: STATUS.UNMODIFIED,
                 stats: existingItem.newStats,
-<<<<<<< HEAD
               }, existingItem.file.getAbsPath()));
-=======
-              }, false),
-            );
->>>>>>> 9cef5a53
           }
         }
 
@@ -1770,16 +1738,8 @@
         repo.options = new RepositoryInitOptions(commondir);
         repo.repoWorkDir = workdir;
         repo.repoCommonDir = commondir;
-<<<<<<< HEAD
-        return fse.readJson(join(commondir, 'config'));
-      })
-      .then((configData: any) => {
-        repo.repoRemote = configData.remote;
-        return Odb.open(repo);
-=======
 
         return fse.readFile(join(repo.commondir(), 'config'));
->>>>>>> 9cef5a53
       })
       .then((buf: Buffer) => {
         const config = JSON.parse(buf.toString());
@@ -1942,14 +1902,11 @@
       })
       .then(() => {
         repo.repoOdb = odb;
-<<<<<<< HEAD
-=======
         repo.options = opts;
         repo.repoWorkDir = workdir;
         repo.repoCommonDir = opts.commondir;
         repo.repoIndexes = [];
         repo.repoConfig = config;
->>>>>>> 9cef5a53
 
         if (commondirOutside) {
           const snowtrackFile: string = join(workdir, '.snow');
@@ -1977,7 +1934,9 @@
     for (const commit of Array.from(commits.values())) {
       const tmpCommit: any = commit;
 
+        // eslint-disable-next-line @typescript-eslint/no-unsafe-argument
       tmpCommit.date = new Date(tmpCommit.date); // convert number from JSON into date object
+      // eslint-disable-next-line @typescript-eslint/no-unsafe-argument
       tmpCommit.lastModifiedDate = tmpCommit.lastModifiedDate ? new Date(tmpCommit.lastModifiedDate) : null; // convert number from JSON into date object
       tmpCommit.userData = tmpCommit.userData ?? {};
       tmpCommit.runtimeData = {};
@@ -1986,6 +1945,7 @@
       const c: Commit = Object.setPrototypeOf(tmpCommit, Commit.prototype);
       c.repo = repo;
       c.root = buildRootFromJson(repo, c.root, null);
+      // eslint-disable-next-line @typescript-eslint/no-unsafe-argument
       repo.commitMap.set(tmpCommit.hash, c);
     }
 
@@ -1994,6 +1954,7 @@
 
       const r: Reference = new Reference(REFERENCE_TYPE.BRANCH, ref[0], repo, { hash: tmpRef[1].hash, start: tmpRef[1].start });
       if (tmpRef[1].lastModifiedDate) {
+        // eslint-disable-next-line @typescript-eslint/no-unsafe-argument
         r.lastModifiedDate = new Date(tmpRef[1].lastModifiedDate);
       }
       repo.references.set(r.getName(), r);
