import * as cp from 'child_process';
import * as fse from 'fs-extra';
import { PathLike, Stats } from 'fs-extra';
import { normalize, parse } from './path';

export { PathLike, Stats } from 'fs-extra';

// Electron ships with its own patched version of the fs-module
// to be able to browse ASAR files. This highly impacts the performance
// of SnowFS inside an Electron app. Electron still has the original
// filesystem onboard called 'original-fs'. For more information see
// https://github.com/Snowtrack/SnowFS/issues/173
let useOriginalFs = false;
let fs;
if (Object.prototype.hasOwnProperty.call(process.versions, 'electron')) {
  // eslint-disable-next-line global-require, import/no-unresolved
  fs = require('original-fs');
  useOriginalFs = true;
} else {
  // eslint-disable-next-line global-require
  fs = require('fs');
}

let winattr;
if (process.platform === 'win32') {
  // eslint-disable-next-line global-require, import/no-extraneous-dependencies
  winattr = require('winattr');
}

/**
 * Return true if 'original-fs' is used as the underlying filesystem module.
 */
export function usesOriginalFs(): boolean {
  return useOriginalFs;
}

export class DirItem {
  /** Absolute path of dir item */
  absPath: string;

  /** Relative path of dir item */
  relPath: string;

  stats: fse.Stats;

  /** If [[DirItem.isdir]] is `true`, this value indicates if the directory is empty or not. */
  isempty: boolean;
}

/** Used in [[osWalk]]. */
export enum OSWALK {
  /** Return all directories. [[DirItem.isdir]] will be `true` */
  DIRS = 1,

  /** Return all files. [[DirItem.isdir]] will be `false` */
  FILES = 2,

  /** Return all hidden items. */
  HIDDEN = 4,

  /** Browse Git and/or SnowFS repositories. */
  BROWSE_REPOS = 8,

  /** Only run over the first level of the directory */
  NO_RECURSIVE = 16
}

function darwinZip(src: string, dst: string): Promise<void> {
  const p0 = cp.spawn('ditto', ['-c', '-k', '--sequesterRsrc', src, dst]);
  return new Promise((resolve, reject) => {
    p0.on('exit', (code) => {
      if (code === 0) {
        resolve();
      } else {
        reject(code);
      }
    });
  });
}

export function zipFile(src: string, dst: string, opts: {deleteSrc: boolean}): Promise<void> {
  if (!dst.endsWith('.zip')) {
    throw new Error('destination must be a zip');
  }

  let promise: Promise<void>;
  switch (process.platform) {
    case 'darwin':
      promise = darwinZip(src, dst);
      break;
    case 'win32':
    default:
      throw new Error('zip not yet implemented');
  }

  return promise.then(() => {
    if (opts.deleteSrc) {
      return fse.remove(src);
    }
  });
}

/**
 * Hides a given directory or file. If the function failed to hide the item,
 * the function doesn't throw an exception.
 *
 * @param path      Path to file or dir to hide.
 * @returns
 */
export function hideItem(path: string): Promise<void> {
  if (winattr) {
    return new Promise<void>((resolve) => {
      winattr.set(path, { hidden: true }, () => {
        // not being able to hide the directory shouldn't stop us here
        // so we ignore the error
        resolve();
      });
    });
  }
  return Promise.resolve();
}

function checkPath(pth): void {
  if (process.platform === 'win32') {
    const pathHasInvalidWinCharacters = /[<>:"|?*]/u.test(pth.replace(parse(pth).root, ''));

    if (pathHasInvalidWinCharacters) {
      const error = new Error(`Path contains invalid characters: ${pth}`);
      (error as any).code = 'EINVAL';
      throw error;
    }
  }
}

const getMode = (options) => {
  const defaults = { mode: 0o777 };
  if (typeof options === 'number') return options;
  return ({ ...defaults, ...options }).mode;
};

/**
 * Ensures that the directory exists. If the directory structure does not exist, it is created.
 * Preferred usage over 'fs' or 'fs-extra' because it ensures always the
 * fastest filesystem module is used inside Electron or inside node.
 * For more information check the module import comments above.
 * For more information about the API of [pathExists] visit https://nodejs.org/api/fs.html#fs_fs_exists_path_callback
 */
export function ensureDir(dir: string, options?: number | any): Promise<void> {
  checkPath(dir);

  return new Promise<void>((resolve, reject) => {
    try {
      fs.mkdir(dir, {
        mode: getMode(options),
        recursive: true,
      }, (error) => {
        if (error) {
          reject(error);
        } else {
          resolve();
        }
      });
    } catch (error) {
      reject(error);
    }
  });
}

/**
 * Tests a user's permissions for the file or directory specified by path.
 * Preferred usage over 'fs' or 'fs-extra' because it ensures always the
 * fastest filesystem module is used inside Electron or inside node.
 * For more information check the module import comments above.
 * For more information about the API of [pathExists] visit https://nodejs.org/api/fs.html#fs_fs_exists_path_callback
 */
export function access(path: PathLike, mode: number | undefined): Promise<void> {
  return new Promise((resolve, reject) => {
    try {
      fs.access(path, mode, (error) => {
        if (error) {
          reject(error);
        } else {
          resolve();
        }
      });
    } catch (error) {
      reject(error);
    }
  });
}

/**
 * Test whether or not the given path exists by checking with the file system.
 * Preferred usage over 'fs' or 'fs-extra' because it ensures always the
 * fastest filesystem module is used inside Electron or inside node.
 * For more information check the module import comments above.
 * For more information about the API of [pathExists] visit https://nodejs.org/api/fs.html#fs_fs_exists_path_callback
 */
export function pathExists(path: PathLike): Promise<boolean> {
  return new Promise((resolve, reject) => {
    try {
      fs.exists(path, (exists) => {
        resolve(exists);
      });
    } catch (error) {
      reject(error);
    }
  });
}

/**
 * Change the file system timestamps of the object referenced by the <FileHandle> then resolves the promise with no arguments upon success.
 * fastest filesystem module is used inside Electron or inside node.
 * For more information check the module import comments above.
 * For more information about the API of [createReadStream] visit https://nodejs.org/api/fs.html#fs_fs_createreadstream_path_options
 */
export function utimes(path: PathLike, atime: Date, mtime: Date): Promise<void> {
  return new Promise((resolve, reject) => {
    try {
      fs.utimes(path, atime, mtime, (error) => {
        if (error) {
          reject(error);
        } else {
          resolve();
        }
      });
    } catch (error) {
      reject(error);
    }
  });
}

export async function rmdir(dir: string): Promise<void> {
<<<<<<< HEAD

  return new Promise((resolve, reject) => {
    try {
      fs.rmdir(dir, {recursive: true}, (error) => {
=======
  return new Promise((resolve, reject) => {
    try {
      (fs.rmdir || fs.rm)(dir, { recursive: true }, (error) => {
>>>>>>> 9d48a193
        if (error) {
          reject(error);
        } else {
          resolve();
        }
<<<<<<< HEAD
      })
    } catch (error) {
      reject(error);
=======
      });
    } catch (error) {
      resolve(error);
>>>>>>> 9d48a193
    }
  });
}

/**
 * Retrieve the statistics about a directory item. Preferred usage over 'fs' or 'fs-extra' because it ensures always the
 * fastest filesystem module is used inside Electron or inside node.
 * For more information check the module import comments above.
 * For more information about the API of [stat] visit https://nodejs.org/api/fs.html#fs_fs_fstat_fd_options_callback
 */
export function stat(path: PathLike): Promise<Stats> {
  return new Promise((resolve, reject) => {
    try {
      fs.stat(path, (error, stats: Stats) => {
        if (error) {
          reject(error);
        } else {
          resolve(stats);
        }
      });
    } catch (error) {
      reject(error);
    }
  });
}

/**
 * Asynchronously copies `src` to `dest`. Preferred usage over 'fs' or 'fs-extra' because it ensures always the
 * fastest filesystem module is used inside Electron or inside node.
 * For more information check the module import comments above.
 * For more information about the API of [copyFile] visit https://nodejs.org/api/fs.html#fs_fs_copyfilesync_src_dest_mode
 */
export function copyFile(src: PathLike, dest: PathLike, flags: number): Promise<void> {
  return new Promise((resolve, reject) => {
    try {
      fs.copyFile(src, dest, flags, (error) => {
        if (error) {
          reject(error);
        } else {
          resolve();
        }
      });
    } catch (error) {
      reject(error);
    }
  });
}

/**
 * Read the contents of a directory. Preferred usage over 'fs' or 'fs-extra' because it ensures always the
 * fastest filesystem module is used inside Electron or inside node.
 * For more information check the module import comments above.
 * For more information about the API of [readdir] visit https://nodejs.org/api/fs.html#fs_fs_readdir_path_options_callback
 */
export function readdir(path: PathLike, callback: (err: Error | null, files: string[]) => void): void {
  return fs.readdir(path, callback);
}

/**
 * Open a read stream. Preferred usage over 'fs' or 'fs-extra' because it ensures always the
 * fastest filesystem module is used inside Electron or inside node.
 * For more information check the module import comments above.
 * For more information about the API of [createReadStream] visit https://nodejs.org/api/fs.html#fs_fs_createreadstream_path_options
 */
export function createReadStream(path: PathLike, options?: string | {
  flags?: string;
  encoding?: unknown;
  fd?: number;
  mode?: number;
  autoClose?: boolean;
  /**
   * @default false
   */
  emitClose?: boolean;
  start?: number;
  end?: number;
  highWaterMark?: number;
}): fse.ReadStream {
  return fs.createReadStream(path, options);
}

/**
 * Helper function to recursively request information of all files or directories of a given directory.
 * @param dirPath       The directory in question.
 * @param request       Specify which elements are of interest.
 * @param dirItemRef    Only for internal use, must be not set when called.
 */
export function osWalk(dirPath: string, request: OSWALK): Promise<DirItem[]> {
  const returnDirs = request & OSWALK.DIRS;
  const returnFiles = request & OSWALK.FILES;
  const returnHidden = request & OSWALK.HIDDEN;
  const browseRepo = request & OSWALK.BROWSE_REPOS;

  function internalOsWalk(dirPath: string, request: OSWALK, relPath: string, dirItemRef?: DirItem): Promise<DirItem[]> {
    if (dirPath.endsWith('/')) {
      // if directory ends with a seperator, we cut it off to ensure
      // we don't return a path like /foo/directory//file.jpg
      dirPath = dirPath.substr(0, dirPath.length - 1);
    }

    const dirItems = [];
    return new Promise<string[]>((resolve, reject) => {
      readdir(dirPath, (error, entries: string[]) => {
        if (error) {
          // While browsing through a sub-directory, readdir
          // might fail if the directory e.g. gets deleted at the same
          // time. Therefore sub-directories don't throw an error
          if (dirItemRef) {
            resolve([]);
          } else {
            reject(error);
          }
          return;
        }

        // normalize all dir items
        resolve(entries.map(normalize));
      });
    })
      .then((items: string[]) => {
        const promises = [];

        for (const item of items) {
          if (item === '.DS_Store' || item === 'thumbs.db') {
            continue;
          } else if (!browseRepo && (item === '.snow' || item === '.git')) {
            continue;
          } else if (!returnHidden && item.startsWith('.')) {
            continue;
          }

          const absPath = `${dirPath}/${item}`;

          promises.push(stat(absPath)
            .then((stats: Stats) => {
              return {
                absPath,
                isempty: false,
                relPath: relPath.length === 0 ? item : `${relPath}/${item}`,
                stats,
              };
            }).catch(() => null));
        }

        return Promise.all(promises);
      }).then((itemStatArray: DirItem[]) => {
        const promises = [];

        for (const dirItem of itemStatArray.filter((x) => x)) {
          if ((dirItem.stats.isDirectory() && returnDirs) || (!dirItem.stats.isDirectory() && returnFiles)) {
            dirItems.push(dirItem);
          }

          if (dirItem.stats.isDirectory() && !(request & OSWALK.NO_RECURSIVE)) {
            promises.push(internalOsWalk(dirItem.absPath, request, dirItem.relPath, dirItem));
          }
        }

        if (dirItemRef) {
          dirItemRef.isempty = itemStatArray.length === 0;
        }

        return Promise.all(promises);
      })
      .then((dirItemResults: DirItem[]) => dirItems.concat(...dirItemResults));
  }

  return internalOsWalk(dirPath, request, '');
}<|MERGE_RESOLUTION|>--- conflicted
+++ resolved
@@ -231,30 +231,17 @@
 }
 
 export async function rmdir(dir: string): Promise<void> {
-<<<<<<< HEAD
-
-  return new Promise((resolve, reject) => {
-    try {
-      fs.rmdir(dir, {recursive: true}, (error) => {
-=======
   return new Promise((resolve, reject) => {
     try {
       (fs.rmdir || fs.rm)(dir, { recursive: true }, (error) => {
->>>>>>> 9d48a193
         if (error) {
           reject(error);
         } else {
           resolve();
         }
-<<<<<<< HEAD
-      })
-    } catch (error) {
-      reject(error);
-=======
       });
     } catch (error) {
       resolve(error);
->>>>>>> 9d48a193
     }
   });
 }
