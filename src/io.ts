--- conflicted
+++ resolved
@@ -4,16 +4,10 @@
 
 let winattr;
 if (process.platform === 'win32') {
-<<<<<<< HEAD
-  // eslint-disable-next-line global-require
-  winattr = require('winattr');
-}
-=======
   // eslint-disable-next-line global-require, import/no-extraneous-dependencies
   winattr = require('winattr');
 }
 
->>>>>>> aaee8daa
 export class DirItem {
   /** Absolute path of dir item */
   absPath: string;
@@ -41,11 +35,7 @@
   /** Browse Git and/or SnowFS repositories. */
   BROWSE_REPOS = 8,
 
-<<<<<<< HEAD
-  /** Recursively running through the hierarchy */
-=======
   /** Only run over the first level of the directory */
->>>>>>> aaee8daa
   NO_RECURSIVE = 16
 }
 
