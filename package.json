{
  "name": "snowfs",
  "version": "0.9.1",
  "description": "Asynchronous version tracker library for binary files",
  "main": "main.js",
  "scripts": {
    "tsc": "tsc",
    "build": "pkg dist/out-tsc/main.js",
    "snowfs": "node -r ts-node/register main.ts",
    "benchmark": "cross-env NODE_ENV=benchmark node --require ts-node/register benchmark/snowfs-vs-git.ts",
    "ava": "nyc --reporter=html --reporter=lcov --reporter=text ava --timeout 900s --verbose --serial --fail-fast --color true",
    "docs": "typedoc --out docs src --theme ./node_modules/typedoc-neo-theme/bin/default"
  },
  "ava": {
    "extensions": [
      "ts"
    ],
    "require": [
      "ts-node/register"
    ],
    "nodeArguments": [
      "--napi-modules",
      "--experimental-modules"
    ],
    "files": [
      "test/1.sys.test.ts",
      "test/2.repo.init.ts",
      "test/3.repo.open.ts",
      "test/4.repo.commit.ts",
      "test/5.repo.checkout.ts",
      "test/6.ignore.ts",
      "test/8.iocontext.ts",
      "test/9.cli.ts"
    ]
  },
  "keywords": [],
  "author": "Snowtrack Inc.",
  "license": "MIT",
  "repository": {
    "type": "git",
    "url": "https://github.com/snowtrack/snowfs.git"
  },
  "engines": {
    "node": ">=12.10.0"
  },
  "dependencies": {
    "@types/fs-extra": "^9.0.6",
    "@types/lodash": "^4.14.167",
    "@types/npm": "^2.0.31",
    "aggregate-error": "^3.1.0",
    "chalk": "^4.1.0",
    "commander": "^7.0.0",
    "drivelist": "^9.2.4",
    "fs-ext": "^2.0.0",
    "fs-extra": "^9.0.1",
    "lockfile": "^1.0.4",
    "lodash": "^4.17.20",
<<<<<<< HEAD
    "proper-lockfile": "^4.1.2",
=======
    "micromatch": "^4.0.2",
>>>>>>> 2d85372c
    "ts-node": "^9.1.1"
  },
  "devDependencies": {
    "@types/unzipper": "^0.10.3",
    "@typescript-eslint/eslint-plugin": "^4.14.2",
    "@typescript-eslint/parser": "^4.14.2",
    "ava": "^3.15.0",
    "coveralls": "^3.1.0",
    "cross-env": "^7.0.3",
    "eslint": "^7.19.0",
    "eslint-config-airbnb-base": "^14.2.1",
    "eslint-plugin-import": "^2.22.1",
    "kleur": "^4.1.4",
    "nyc": "^15.1.0",
    "pkg": "^4.4.9",
    "typedoc": "^0.20.20",
    "typedoc-neo-theme": "^1.1.0",
    "typescript": "^4.1.3",
    "unzipper": "^0.10.11"
  }
}<|MERGE_RESOLUTION|>--- conflicted
+++ resolved
@@ -55,11 +55,8 @@
     "fs-extra": "^9.0.1",
     "lockfile": "^1.0.4",
     "lodash": "^4.17.20",
-<<<<<<< HEAD
+    "micromatch": "^4.0.2",
     "proper-lockfile": "^4.1.2",
-=======
-    "micromatch": "^4.0.2",
->>>>>>> 2d85372c
     "ts-node": "^9.1.1"
   },
   "devDependencies": {
