--- conflicted
+++ resolved
@@ -12,14 +12,9 @@
 import {
   StatusEntry, FILTER, Repository, RESET, COMMIT_ORDER, REFERENCE_TYPE,
 } from './src/repository';
-<<<<<<< HEAD
 import { calculateFileHash } from './src/common';
 import { IoContext, posix } from './src/io_context';
 import { TreeDir, TreeEntry, TreeFile } from './src/treedir';
-=======
-import { TreeDir, TreeEntry, TreeFile } from './src/treedir';
-import { IoContext } from './src/io_context';
->>>>>>> 96eaf0af
 
 const program = require('commander');
 const chalk = require('chalk');
