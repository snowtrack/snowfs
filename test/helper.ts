import * as crypto from 'crypto';
import * as fse from 'fs-extra';

import { spawn } from 'child_process';

import os from 'os';
import { join } from '../src/path';
import { calculateFileHash, HashBlock } from '../src/common';

export enum EXEC_OPTIONS {
    RETURN_STDOUT = 1,
    WRITE_STDIN = 2
}

export function generateUniqueTmpDirName(): string {
  const id = crypto.createHash('sha256').update(process.hrtime().toString()).digest('hex').substring(0, 6);
  return join(os.tmpdir(), `snowfs-cli-test-${id}`);
}

export function getRandomPath(): string {
  // eslint-disable-next-line no-constant-condition
  while (true) {
    const name = crypto.createHash('sha256').update(process.hrtime().toString()).digest('hex').substring(0, 6);
    const repoPath = join(os.tmpdir(), 'snowtrack-repo', name);
    if (!fse.pathExistsSync(repoPath)) {
      return repoPath;
    }
  }
}

export function createRepoPath(): string {
  while (true) {
    const name = crypto.createHash('sha256').update(process.hrtime().toString()).digest('hex').substring(0, 6);
    const repoPath = join(os.tmpdir(), 'snowtrack-repo', name);
    if (!fse.pathExistsSync(repoPath)) {
      return repoPath;
    }
  }
}

<<<<<<< HEAD
export function rmDirRecursive(dir: string): Promise<void> {
  return new Promise((resolve, reject) => {
    fs.rmdir(dir, { recursive: true }, (err) => {
      if (err) {
        reject(err);
      }
      resolve();
    });
  });
}

=======
>>>>>>> 9d48a193
export function createRandomString(length: number): string {
  let result = '';
  const characters = 'ABCDEFGHIJKLMNOPQRSTUVWXYZabcdefghijklmnopqrstuvwxyz0123456789';
  const charactersLength = characters.length;
  for (let i = 0; i < length; i++) {
    result += characters.charAt(Math.floor(Math.random() * charactersLength));
  }
  return result;
}

export function createRandomFile(dst: string, size: number): Promise<{filepath: string, filehash: string, hashBlocks?: HashBlock[]}> {
  const stream = fse.createWriteStream(dst, { flags: 'w' });
  for (let i = 0; i < size; ++i) {
    stream.write(createRandomString(size));
  }

  return new Promise((resolve, reject) => {
    stream.on('finish', () => {
      resolve(dst);
    });
    stream.on('error', reject);
    stream.end();
  }).then(() => calculateFileHash(dst))
    .then((res: {filehash: string, hashBlocks?: HashBlock[]}) => ({ filepath: dst, filehash: res.filehash, hashBlocks: res.hashBlocks }));
}

export function getSnowexec(): string {
  switch (process.platform) {
    case 'linux':
    case 'darwin':
      return join(__dirname, '..', './bin/snow');
    case 'win32':
      return join(__dirname, '..', './bin/snow.bat');
    default:
      throw new Error('Unsupported Operating System');
  }
}

export function exec(t, command: string, args?: string[], opts?: {cwd?: string},
  stdiopts?: EXEC_OPTIONS, stdin = ''): Promise<void | string> {
  t.log(`Execute ${command} ${args.join(' ')}`);

  const p0 = spawn(command, args ?? [], { cwd: opts?.cwd ?? '.', env: Object.assign(process.env, { SUPPRESS_BANNER: 'true' }) });
  return new Promise((resolve, reject) => {
    let std = '';
    if (stdiopts & EXEC_OPTIONS.WRITE_STDIN) {
      p0.stdin.write(`${stdin}\n`);
      p0.stdin.end(); /// this call seems necessary, at least with plain node.js executable
    }
    p0.stdout.on('data', (data) => {
      if (stdiopts & EXEC_OPTIONS.RETURN_STDOUT) {
        std += data.toString();
      } else {
        t.log(data.toString());
      }
    });
    p0.stderr.on('data', (data) => {
      std += data.toString();
    });
    p0.on('exit', (code) => {
      if (code === 0) {
        // if used in Visual Studio these are some debug outputs added to the output
        std = std.replace(/Debugger attached./, '').trimLeft();
        std = std.replace(/Waiting for the debugger to disconnect.../, '').trimRight();
        resolve(std ?? undefined);
      } else {
        reject(Error(`Failed to execute ${command} ${args.join(' ')} with exit-code ${code}\n${std}`));
      }
    });
  });
}<|MERGE_RESOLUTION|>--- conflicted
+++ resolved
@@ -38,20 +38,6 @@
   }
 }
 
-<<<<<<< HEAD
-export function rmDirRecursive(dir: string): Promise<void> {
-  return new Promise((resolve, reject) => {
-    fs.rmdir(dir, { recursive: true }, (err) => {
-      if (err) {
-        reject(err);
-      }
-      resolve();
-    });
-  });
-}
-
-=======
->>>>>>> 9d48a193
 export function createRandomString(length: number): string {
   let result = '';
   const characters = 'ABCDEFGHIJKLMNOPQRSTUVWXYZabcdefghijklmnopqrstuvwxyz0123456789';
