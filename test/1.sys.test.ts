--- conflicted
+++ resolved
@@ -15,23 +15,15 @@
   calculateFileHash,
   compareFileHash, getRepoDetails, LOADING_STATE, MB100,
 } from '../src/common';
-import { createRandomString, shuffleArray } from './helper';
+import { createRandomString, getErrorMessage, shuffleArray } from './helper';
 import {
   calculateSizeAndHash,
   constructTree, TreeDir, TreeEntry, TreeFile,
 } from '../src/treedir';
 
-<<<<<<< HEAD
-import PromisePool from '@supercharge/promise-pool';
+const { PromisePool } = require('@supercharge/promise-pool');
 import AggregateError from 'es-aggregate-error';
 import sortPaths from 'sort-paths';
-=======
-const { PromisePool } = require('@supercharge/promise-pool');
-
-const AggregateError = require('es-aggregate-error');
-
-const sortPaths = require('sort-paths');
->>>>>>> 9cef5a53
 
 const exampleDirs = [
   join('foo', 'a'),
@@ -57,7 +49,7 @@
 const LOG_DIRECTORY = 'Check getRepoDetails(..) with directory path';
 const LOG_FILE = 'Check getRepoDetails(..) with  filepath:';
 
-async function sleep(delay): Promise<void> {
+async function sleep(delay: number): Promise<void> {
   return new Promise<void>((resolve) => {
     setTimeout(() => {
       resolve();
@@ -180,7 +172,7 @@
     fse.rmdirSync(tmpDir, { recursive: true });
   } catch (error) {
     console.error(error);
-    t.fail(error.message);
+    t.fail(getErrorMessage(error));
   }
 });
 
@@ -226,7 +218,7 @@
     fse.rmdirSync(tmpDir, { recursive: true });
   } catch (error) {
     console.error(error);
-    t.fail(error.message);
+    t.fail(getErrorMessage(error));
   }
 });
 
@@ -267,7 +259,7 @@
     fse.rmdirSync(tmpDir, { recursive: true });
   } catch (error) {
     console.error(error);
-    t.fail(error.message);
+    t.fail(getErrorMessage(error));
   }
 });
 
@@ -308,7 +300,7 @@
     fse.rmdirSync(tmpDir, { recursive: true });
   } catch (error) {
     console.error(error);
-    t.fail(error.message);
+    t.fail(getErrorMessage(error));
   }
 });
 
@@ -336,7 +328,7 @@
     fse.rmdirSync(tmpDir, { recursive: true });
   } catch (error) {
     console.error(error);
-    t.fail(error.message);
+    t.fail(getErrorMessage(error));
   }
 });
 
@@ -356,7 +348,7 @@
     fse.rmdirSync(tmpDir, { recursive: true });
   } catch (error) {
     console.error(error);
-    t.fail(error.message);
+    t.fail(getErrorMessage(error));
   }
 });
 
@@ -387,7 +379,7 @@
     async function executeOsWalk(): Promise<void> {
       const dirItems: DirItem[] = await osWalk(tmpDir, OSWALK.DIRS | OSWALK.FILES)
         .catch((error) => {
-          t.fail(error.message); // osWalk must never fail while we delete files from a directory
+          t.fail(getErrorMessage(error)); // osWalk must never fail while we delete files from a directory
           return [];
         });
       iteratedOverFiles.push(dirItems.length);
@@ -419,7 +411,7 @@
     fse.rmdirSync(tmpDir, { recursive: true });
   } catch (error) {
     console.error(error);
-    t.fail(error.message);
+    t.fail(getErrorMessage(error));
   }
 });
 
@@ -450,7 +442,7 @@
     async function executeOsWalk(): Promise<void> {
       const dirItems: DirItem[] = await osWalk(tmpDir, OSWALK.DIRS | OSWALK.FILES)
         .catch((error) => {
-          t.fail(error.message); // osWalk must never fail while we delete files from a directory
+          t.fail(getErrorMessage(error)); // osWalk must never fail while we delete files from a directory
           return [];
         });
       iteratedOverFiles.push(dirItems.length);
@@ -494,7 +486,7 @@
     fse.rmdirSync(tmpDir, { recursive: true });
   } catch (error) {
     console.error(error);
-    t.fail(error.message);
+    t.fail(getErrorMessage(error));
   }
 });
 
@@ -524,18 +516,12 @@
   t.plan(8);
 
   let tmpDir: string;
-<<<<<<< HEAD
-  function runTest(filepath = '', errorMessage?: string): Promise<void> {
-    if (filepath) t.log(LOG_FILE, filepath);
-    else t.log(LOG_DIRECTORY);
-=======
-  function runTest(filepath: string, errorMessage?: string) {
+  function runTest(filepath: string, errorMessage?: string): Promise<void> {
     if (filepath) {
       t.log(LOG_FILE, filepath);
     } else {
       t.log(LOG_DIRECTORY);
     }
->>>>>>> 9cef5a53
 
     return testGitZip(t, 'nogit.zip')
       .then((directory: string) => {
@@ -572,7 +558,7 @@
             throw error;
           }
         } else {
-          t.fail(error.message);
+          t.fail(getErrorMessage(error));
         }
       })
       .finally(() => {
@@ -588,7 +574,7 @@
     );
   } catch (error) {
     console.error(error);
-    t.fail(error.message);
+    t.fail(getErrorMessage(error));
   }
 });
 
@@ -622,7 +608,7 @@
         },
       )
       .catch((error) => {
-        t.fail(error.message);
+        t.fail(getErrorMessage(error));
       })
       .finally(() => {
         fse.rmdirSync(tmpDir, { recursive: true });
@@ -634,7 +620,7 @@
     await runTest('foo');
   } catch (error) {
     console.error(error);
-    t.fail(error.message);
+    t.fail(getErrorMessage(error));
   }
 });
 
@@ -672,7 +658,7 @@
         },
       )
       .catch((error) => {
-        t.fail(error.message);
+        t.fail(getErrorMessage(error));
       })
       .finally(() => {
         fse.rmdirSync(tmpDir, { recursive: true });
@@ -686,7 +672,7 @@
     await runTest('cube.blend');
   } catch (error) {
     console.error(error);
-    t.fail(error.message);
+    t.fail(getErrorMessage(error));
   }
 });
 
@@ -722,13 +708,13 @@
         },
       )
       .catch((error) => {
-        t.fail(error.message);
+        t.fail(getErrorMessage(error));
       })
       .finally(() => {
         fse.rmdirSync(tmpDir, { recursive: true });
       });
   } catch (error) {
-    t.fail(error.message);
+    t.fail(getErrorMessage(error));
   }
 });
 
@@ -784,7 +770,7 @@
     }
   } catch (error) {
     console.error(error);
-    t.fail(error.message);
+    t.fail(getErrorMessage(error));
   }
 });
 
@@ -802,7 +788,7 @@
     t.is(fse.readFileSync(tmpFile).toString(), 'Foo2');
   } catch (error) {
     console.error(error);
-    t.fail(error.message);
+    t.fail(getErrorMessage(error));
   }
 });
 
@@ -985,7 +971,7 @@
 
   function parallelWrite(): void {
     activeHandles.forEach((fh: number) => {
-      fse.writeFile(fh, '123456789abcdefghijklmnopqrstuvwxyz\n');
+      void fse.writeFile(fh, '123456789abcdefghijklmnopqrstuvwxyz\n');
     });
 
     setTimeout(() => {
@@ -1036,7 +1022,7 @@
     try {
       await performReadLockCheckTest(t, 0);
     } catch (error) {
-      t.fail(error.message);
+      t.fail(getErrorMessage(error));
     }
   });
 
@@ -1044,7 +1030,7 @@
     try {
       await performReadLockCheckTest(t, 1);
     } catch (error) {
-      t.fail(error.message);
+      t.fail(getErrorMessage(error));
     }
   });
 
@@ -1052,7 +1038,7 @@
     try {
       await performReadLockCheckTest(t, 100);
     } catch (error) {
-      t.fail(error.message);
+      t.fail(getErrorMessage(error));
     }
   });
 
@@ -1060,7 +1046,7 @@
     try {
       await performReadLockCheckTest(t, 1000);
     } catch (error) {
-      t.fail(error.message);
+      t.fail(getErrorMessage(error));
     }
   });
 
@@ -1068,7 +1054,7 @@
     try {
       await performReadLockCheckTest(t, 10000);
     } catch (error) {
-      t.fail(error.message);
+      t.fail(getErrorMessage(error));
     }
   });
 } else {
@@ -1077,7 +1063,7 @@
       // On Linux and macOS we want to test for read+write handles
       await performReadWriteLockCheckTest(t, 3, 3);
     } catch (error) {
-      t.fail(error.message);
+      t.fail(getErrorMessage(error));
     }
   });
 }
@@ -1086,7 +1072,7 @@
   try {
     await performWriteLockCheckTest(t, 0);
   } catch (error) {
-    t.fail(error.message);
+    t.fail(getErrorMessage(error));
   }
 });
 
@@ -1094,7 +1080,7 @@
   try {
     await performWriteLockCheckTest(t, 1);
   } catch (error) {
-    t.fail(error.message);
+    t.fail(getErrorMessage(error));
   }
 });
 
@@ -1103,7 +1089,7 @@
     await performWriteLockCheckTest(t, 10);
   } catch (error) {
     console.error(error);
-    t.fail(error.message);
+    t.fail(getErrorMessage(error));
   }
 });
 
@@ -1112,7 +1098,7 @@
     await performWriteLockCheckTest(t, 100);
   } catch (error) {
     console.error(error);
-    t.fail(error.message);
+    t.fail(getErrorMessage(error));
   }
 });
 
@@ -1121,7 +1107,7 @@
     await performWriteLockCheckTest(t, 1000);
   } catch (error) {
     console.error(error);
-    t.fail(error.message);
+    t.fail(getErrorMessage(error));
   }
 });
 
@@ -1159,7 +1145,7 @@
     }
   } catch (error) {
     console.error(error);
-    t.fail(error.message);
+    t.fail(getErrorMessage(error));
   }
 });
 
@@ -1379,7 +1365,7 @@
 test('TreeDir merge tree 5', async (t) => {
   // This test creates 2 trees, where the left is empty
 
-  const relPaths0 = [
+  const relPaths0: string[] = [
   ];
   const relPaths1 = [
     'subdir1/xyz', // will have 3 bytes inside
@@ -1424,7 +1410,7 @@
   const relPaths0 = [
     'subdir0/foo-bar', // will have 7 bytes inside
   ];
-  const relPaths1 = [
+  const relPaths1: string[] = [
   ];
 
   const [root0] = await createTree(t, relPaths0);
@@ -1665,74 +1651,30 @@
 
   const tree1 = new TreeFile(
     '831f508de037020cd190118609f8c554fc9aebcc039349b9049d0a06b165195c',
-    'foo1',
-
-    {
+    'foo1', {
       size: 0, ctime: new Date(0), mtime: new Date(0), birthtime: new Date(0),
-<<<<<<< HEAD
     }, null);
-  const tree2 = new TreeFile('9CC7221BC98C63669876B592A24D526BB26D4AC35DE797AA3571A6947CA5034E',
+  const tree2 = new TreeFile(
+    '9CC7221BC98C63669876B592A24D526BB26D4AC35DE797AA3571A6947CA5034E',
     'foo copy', {
       size: 0, ctime: new Date(0), mtime: new Date(0), birthtime: new Date(0),
     },  null);
-  const tree3 = new TreeFile('6DCF42C93219B9A1ADCE837B99FBFC80AAF9BA98EFF3A21FADCFFA2819F506C0',
+  const tree3 = new TreeFile(
+    '6DCF42C93219B9A1ADCE837B99FBFC80AAF9BA98EFF3A21FADCFFA2819F506C0',
     'foo3/abc', {
       size: 0, ctime: new Date(0), mtime: new Date(0), birthtime: new Date(0),
     }, null);
-  const tree4 = new TreeFile('E375CA4D4D4A4A7BE19260FFF5540B02DF664059C0D76B89FC2E8DEA85A45B3E',
+  const tree4 = new TreeFile(
+    'E375CA4D4D4A4A7BE19260FFF5540B02DF664059C0D76B89FC2E8DEA85A45B3E',
     'foo4', {
       size: 0, ctime: new Date(0), mtime: new Date(0), birthtime: new Date(0),
     }, null);
-=======
-    },
-
-    '.ext',
-
-    null,
-  );
-  const tree2 = new TreeFile(
-    '9CC7221BC98C63669876B592A24D526BB26D4AC35DE797AA3571A6947CA5034E',
-    'foo copy',
-
-    {
-      size: 0, ctime: new Date(0), mtime: new Date(0), birthtime: new Date(0),
-    },
-
-    '.ext',
-
-    null,
-  );
-  const tree3 = new TreeFile(
-    '6DCF42C93219B9A1ADCE837B99FBFC80AAF9BA98EFF3A21FADCFFA2819F506C0',
-    'foo3/abc',
-
-    {
-      size: 0, ctime: new Date(0), mtime: new Date(0), birthtime: new Date(0),
-    },
-
-    '.ext',
-
-    null,
-  );
-  const tree4 = new TreeFile(
-    'E375CA4D4D4A4A7BE19260FFF5540B02DF664059C0D76B89FC2E8DEA85A45B3E',
-    'foo4',
-
-    {
-      size: 0, ctime: new Date(0), mtime: new Date(0), birthtime: new Date(0),
-    },
-
-    '.ext',
-
-    null,
-  );
->>>>>>> 9cef5a53
 
   const hash = '75859dac2c7ece838134f7c50b67f119ec0636073a9fd19d0dc5ee0438c212d2';
   t.log(`All files must have the following hash: ${hash}`);
 
   for (let i = 0; i < 20; ++i) {
-    const shuffledArray = shuffleArray([tree1, tree2, tree3, tree4]);
+    const shuffledArray: TreeFile[] = shuffleArray([tree1, tree2, tree3, tree4]);
     const res = calculateSizeAndHash(shuffledArray);
 
     // Here we ensure that the hash of the tree entries is not dependend on their order
