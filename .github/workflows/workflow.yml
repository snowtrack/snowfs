name: Build and Test

on:
  push:
    branches:
      - '*' # matches every branch
  pull_request:
    branches:
      - '*' # matches every branch


jobs:

  windows-benchmark:
    runs-on: windows-latest
    timeout-minutes: 20
    steps:
    
      - uses: actions/checkout@v2
      - uses: actions/setup-node@v2
        with:
          lfs: true
<<<<<<< HEAD
          node-version: '12'
=======
          node-version: 14.x
>>>>>>> 9d48a193
      - name: Checkout LFS objects
        run: git lfs pull
      - uses: actions/cache@v2
        with:
          path: '**/node_modules'
          key: ${{ runner.os }}-modules-v8-${{ hashFiles('**/package-lock.json') }}
      - run: npm install

      - name: npm run benchmark
        run: |
          npm run benchmark

  macos-benchmark:
    runs-on: macos-latest
    timeout-minutes: 20
    steps:
    
      - uses: actions/checkout@v2
      - uses: actions/setup-node@v2
        with:
          lfs: true
<<<<<<< HEAD
          node-version: '12'
=======
          node-version: 14.x
>>>>>>> 9d48a193
      - name: Checkout LFS objects
        run: git lfs pull
      - uses: actions/cache@v2
        with:
          path: '**/node_modules'
          key: ${{ runner.os }}-modules-v8-${{ hashFiles('**/package-lock.json') }}
      - run: npm install

      - name: npm run benchmark
        run: |
          npm run benchmark


  linux:
    runs-on: ubuntu-latest
    timeout-minutes: 20
    steps:
    
      - uses: actions/checkout@v2
      - uses: actions/setup-node@v2
        with:
          lfs: true
<<<<<<< HEAD
          node-version: '12'
=======
          node-version: 14.x
>>>>>>> 9d48a193
      - name: Checkout LFS objects
        run: git lfs pull
      - uses: actions/cache@v2
        with:
          path: '**/node_modules'
          key: ${{ runner.os }}-modules-v8-${{ hashFiles('**/package-lock.json') }}
      - run: npm install

      - name: Run Tests
        run: npm run ava

      - name: Coveralls GitHub Action
        uses: coverallsapp/github-action@v1.1.2
        with:
          github-token: ${{ secrets.GITHUB_TOKEN }}
          flag-name: run-${{ matrix.test_number }}
          parallel: true

      - name: npm run tsc, build
        run: |
          npm run tsc
          npm run build -- --target node12-linux-x64 --output=dist/out-tsc/snow
          dist/out-tsc/snow --version
          find dist/out-tsc -mindepth 1 ! -name snow -delete
          mkdir -p dist/out-tsc/node_modules/drivelist/build/Release/
          cp node_modules/drivelist/build/Release/drivelist.node dist/out-tsc/node_modules/drivelist/build/Release/drivelist.node
          cp -r resources dist/out-tsc

      - name: 'Tar files'
        run: tar -cvf snow.tar -C dist/out-tsc .

      - name: Publish Artifact
        uses: actions/upload-artifact@v2
        with:
          name: snow-cli-linux-x64.zip
          path: snow.tar


  macos:
    runs-on: macos-latest
    timeout-minutes: 20
    steps:
    
      - uses: actions/checkout@v2
      - uses: actions/setup-node@v2
        with:
          lfs: true
<<<<<<< HEAD
          node-version: '12'
=======
          node-version: 14.x
>>>>>>> 9d48a193
      - name: Checkout LFS objects
        run: git lfs pull
      - uses: actions/cache@v2
        with:
          path: '**/node_modules'
          key: ${{ runner.os }}-modules-v8-${{ hashFiles('**/package-lock.json') }}
      - run: npm install

      - name: Run Tests
        run: npm run ava

      - name: Coveralls GitHub Action
        uses: coverallsapp/github-action@v1.1.2
        with:
          github-token: ${{ secrets.GITHUB_TOKEN }}
          flag-name: run-${{ matrix.test_number }}
          parallel: true

      - name: npm run tsc, build
        run: |
          npm run tsc
          npm run build -- --target node12-macos-x64 --output=dist/out-tsc/snow
          dist/out-tsc/snow --version
          find dist/out-tsc -mindepth 1 ! -name snow -delete
          mkdir -p dist/out-tsc/node_modules/drivelist/build/Release/
          cp node_modules/drivelist/build/Release/drivelist.node dist/out-tsc/node_modules/drivelist/build/Release/drivelist.node
          cp -r resources dist/out-tsc

      - name: 'Tar files'
        run: tar -cvf snow.tar -C dist/out-tsc .

      - name: Publish Artifact
        uses: actions/upload-artifact@v2
        with:
          name: snow-cli-darwin-x64.zip
          path: snow.tar


  windows:
    runs-on: windows-latest
    timeout-minutes: 20
    steps:
    
      - uses: actions/checkout@v2
      - uses: actions/setup-node@v2
        with:
          lfs: true
<<<<<<< HEAD
          node-version: '12'
=======
          node-version: 14.x
>>>>>>> 9d48a193
      - name: Checkout LFS objects
        run: git lfs pull
      - uses: actions/cache@v2
        with:
          path: '**/node_modules'
          key: ${{ runner.os }}-modules-v8-${{ hashFiles('**/package-lock.json') }}
      - run: npm install

      - name: Run Tests
        run: npm run ava

      - name: Coveralls GitHub Action
        uses: coverallsapp/github-action@v1.1.2
        with:
          github-token: ${{ secrets.GITHUB_TOKEN }}
          flag-name: run-${{ matrix.test_number }}
          parallel: true

      - name: npm run tsc, build
        run: |
          npm run tsc
          npm run build -- --target node12-win-x64 --output=dist/out-tsc/snow.exe
          dist/out-tsc/snow.exe --version
          New-Item -Path dist/out-tsc/node_modules/drivelist/build/Release -ItemType Directory -Force
          cp node_modules/drivelist/build/Release/drivelist.node dist/out-tsc/node_modules/drivelist/build/Release/drivelist.node
          Copy-Item -Path resources -Destination dist/out-tsc -recurse -Force

      - name: Publish Artifact
        uses: actions/upload-artifact@v2
        with:
          name: snow-cli-win-x64.zip
          path: |
            dist/out-tsc/snow.exe
            dist/out-tsc/resources
            dist/out-tsc/node_modules/drivelist/build/Release/drivelist.node


  finish:
    needs: [macos, windows, linux]
    runs-on: ubuntu-latest
    steps:
    - name: Coveralls Finished
      uses: coverallsapp/github-action@master
      with:
        github-token: ${{ secrets.github_token }}
        parallel-finished: true<|MERGE_RESOLUTION|>--- conflicted
+++ resolved
@@ -20,11 +20,7 @@
       - uses: actions/setup-node@v2
         with:
           lfs: true
-<<<<<<< HEAD
-          node-version: '12'
-=======
-          node-version: 14.x
->>>>>>> 9d48a193
+          node-version: 14.x
       - name: Checkout LFS objects
         run: git lfs pull
       - uses: actions/cache@v2
@@ -46,11 +42,7 @@
       - uses: actions/setup-node@v2
         with:
           lfs: true
-<<<<<<< HEAD
-          node-version: '12'
-=======
-          node-version: 14.x
->>>>>>> 9d48a193
+          node-version: 14.x
       - name: Checkout LFS objects
         run: git lfs pull
       - uses: actions/cache@v2
@@ -73,11 +65,7 @@
       - uses: actions/setup-node@v2
         with:
           lfs: true
-<<<<<<< HEAD
-          node-version: '12'
-=======
-          node-version: 14.x
->>>>>>> 9d48a193
+          node-version: 14.x
       - name: Checkout LFS objects
         run: git lfs pull
       - uses: actions/cache@v2
@@ -125,11 +113,7 @@
       - uses: actions/setup-node@v2
         with:
           lfs: true
-<<<<<<< HEAD
-          node-version: '12'
-=======
-          node-version: 14.x
->>>>>>> 9d48a193
+          node-version: 14.x
       - name: Checkout LFS objects
         run: git lfs pull
       - uses: actions/cache@v2
@@ -177,11 +161,7 @@
       - uses: actions/setup-node@v2
         with:
           lfs: true
-<<<<<<< HEAD
-          node-version: '12'
-=======
-          node-version: 14.x
->>>>>>> 9d48a193
+          node-version: 14.x
       - name: Checkout LFS objects
         run: git lfs pull
       - uses: actions/cache@v2
