import * as readline from 'readline';
import * as fse from 'fs-extra';
import * as crypto from 'crypto';
import * as os from 'os';
import { spawn } from 'child_process';
import { dirname, join, basename } from '../src/path';
import { Repository, RESET } from '../src/repository';
import { getErrorMessage } from '../src/common';

const chalk = require('chalk');

const BENCHMARK_FILE_SIZE = process.platform === 'win32' ? 1000000000 : 4000000000;

async function input(question: string): Promise<string> {
  const rl = readline.createInterface({
    input: process.stdin,
    output: process.stdout,
  });
  let res: string;

  rl.question(question, (answer: string) => {
    res = answer;
    rl.close();
  });

  return new Promise<string>((resolve) => {
    rl.on('close', () => {
      resolve(res);
    });
  });
}

function exec(command: string, args?: string[], t?: any, opts?: {cwd?: string}): Promise<void> {
  t.log(`$ ${command} ${args.join(' ')}`);
  const p0 = spawn(command, args ?? [], { cwd: opts?.cwd ?? '.' });
  return new Promise((resolve, reject) => {
    p0.stderr.on('data', (data) => {
      t.log(data.toString());
    });
    p0.on('exit', (code) => {
      if (code === 0) {
        resolve();
      } else {
        reject(code);
      }
    });
  });
}

async function createRandomBuffer(): Promise<Buffer> {
  const buffer = await new Promise<Buffer>((resolve, reject) => {
    crypto.randomBytes(100000, (ex, buffer) => {
      if (ex) {
        reject(ex);
      }
      resolve(buffer);
    });
  });
  return buffer;
}

async function createFile(dst: string, size: number, t: any = console): Promise<void> {
  const stream = fse.createWriteStream(dst, { flags: 'w' });

  const delimiter = `Create ${basename(dst)} file of ${size} bytes`;
  let t0 = new Date().getTime();
  let curSize = 0;

  // if no terminal available, at least print the information about the size of hte file
  if (!process.stdout.isTTY) {
    t.log(`${delimiter}`);
  }

  for (let i = 0; i < size / 100000; ++i) {
    // eslint-disable-next-line no-await-in-loop
    const buf = await createRandomBuffer();
    stream.write(buf);
    if (process.stdout.isTTY) {
      const t1 = new Date().getTime() - t0;
      if (t1 > 2000) {
        const percent = (curSize++ / size * 10000000.0).toFixed(2);

        process.stdout.write(`\r${delimiter} [${percent}%] ${'.'.repeat(i / 1000)}`);
        t0 = t1;
      }
    }
  }

  return new Promise<void>((resolve, reject) => {
    stream.on('finish', () => {
      if (process.stdout.isTTY) {
        process.stdout.write(`\r${delimiter} [100%] ${'.'.repeat(10)}`);
        process.stdout.write('\n');
      }
      resolve();
    });
    stream.on('error', reject);
    stream.end();
  });
}

<<<<<<< HEAD
async function gitAddTexture(repoPath: string, textureFilesize: number = BENCHMARK_FILE_SIZE, t: any = console): Promise<number> {
  fse.rmdirSync(repoPath, { recursive: true });
=======
async function gitAddTexture(repoPath: string, textureFilesize: number = BENCHMARK_FILE_SIZE, t = console): Promise<number> {
  if (fse.pathExistsSync(repoPath)) {
    fse.rmdirSync(repoPath, { recursive: true });
  }
>>>>>>> a8fed7e2

  t.log(`Create Git(+LFS) Repository at: ${repoPath}`);
  await exec('git', ['init', basename(repoPath)], t, { cwd: dirname(repoPath) });
  await exec('git', ['config', 'user.name', 'github-actions'], t, { cwd: repoPath });
  await exec('git', ['config', 'user.email', 'snowtrack@example.com'], t, { cwd: repoPath });
  // don't print 'Note: switching to 'HEAD~1'.' to console, it spoils stdout
  await exec('git', ['config', 'advice.detachedHead', 'false'], t, { cwd: repoPath });
  // don't sign for this test, just in case the global/system config has this set
  await exec('git', ['config', 'commit.gpgsign', 'false'], t, { cwd: repoPath });
  await exec('git', ['lfs', 'install'], t, { cwd: repoPath });
  await exec('git', ['lfs', 'track', '*.psd'], t, { cwd: repoPath });

  const fooFile = join(repoPath, 'texture.psd');
  await createFile(fooFile, textureFilesize ?? BENCHMARK_FILE_SIZE, t);

  t.log('Checking in Git-LFS...');

  const t0 = new Date().getTime();
  await exec('git', ['add', fooFile], t, { cwd: repoPath });
  await exec('git', ['commit', '-m', 'My first commit'], t, { cwd: repoPath });
  return new Date().getTime() - t0;
}

async function gitRmTexture(repoPath: string, t: any = console): Promise<number> {
  t.log('Remove texture.psd...');

  const t0 = new Date().getTime();
  await exec('git', ['rm', 'texture.psd'], t, { cwd: repoPath });
  await exec('git', ['commit', '-m', 'Remove texture'], t, { cwd: repoPath });
  return new Date().getTime() - t0;
}

async function gitRestoreTexture(repoPath: string, t: any = console): Promise<number> {
  t.log('Restore texture.psd...');

  const t0 = new Date().getTime();
  await exec('git', ['checkout', 'HEAD~1'], t, { cwd: repoPath });
  return new Date().getTime() - t0;
}

export async function snowFsAddTexture(repoPath: string, textureFilesize: number = BENCHMARK_FILE_SIZE, t: any = console): Promise<number> {
  if (fse.pathExistsSync(repoPath)) {
    fse.rmdirSync(repoPath, { recursive: true });
  }

  t.log(`Create SnowFS Repository at: ${repoPath}`);
  const repo = await Repository.initExt(repoPath);
  const index = repo.ensureMainIndex();

  const fooFile = join(repoPath, 'texture.psd');
  await createFile(fooFile, textureFilesize, t);

  t.log('Checking in SnowFS...');

  const t0 = new Date().getTime();
  index.addFiles([fooFile]);
  await index.writeFiles();
  await repo.createCommit(index, 'add texture.psd');
  return new Date().getTime() - t0;
}

export async function snowFsRmTexture(repoPath: string, t: any = console): Promise<number> {
  t.log('Remove texture.psd...');

  const repo = await Repository.open(repoPath);
  const index = repo.ensureMainIndex();

  const t0 = new Date().getTime();
  fse.unlinkSync(join(repoPath, 'texture.psd'));
  index.deleteFiles(['texture.psd']);
  await index.writeFiles();
  await repo.createCommit(index, 'Remove texture');
  return new Date().getTime() - t0;
}

export async function snowFsRestoreTexture(repoPath: string, t: any = console): Promise<number> {
  t.log('Restore texture.psd...');

  const repo = await Repository.open(repoPath);

  const t0 = new Date().getTime();
  const commit = repo.findCommitByHash('HEAD~1');
  await repo.checkout(commit, RESET.RESTORE_DELETED_ITEMS);
  return new Date().getTime() - t0;
}

export async function startBenchmark(textureFilesize: number = BENCHMARK_FILE_SIZE, t: any = console): Promise<void> {
  let playground: string;
  while (true) {
    const desktop = join(os.homedir(), 'desktop');

    if (process.stdin.isTTY) {
      // eslint-disable-next-line no-await-in-loop
      const answer: string = await input(`Location for benchmark-tests [${desktop}]: `);
      playground = answer.length > 0 ? answer : desktop;
    } else {
      playground = os.tmpdir();
    }

    // Test if we can create directories in the playground
    const tmp: string = join(playground, 'benchmark-xyz-test');
    try {
      fse.mkdirpSync(tmp);
      fse.rmdirSync(tmp);
    } catch (error) {
      t.log(error);
      // eslint-disable-next-line no-continue
      continue;
    }
    break;
  }

  t.log(chalk.bold('Benchmark Git'));
  const gitPath = join(playground, 'git-benchmark');
  const timeGitAdd = await gitAddTexture(gitPath, textureFilesize, t);
  const timeGitRm = await gitRmTexture(gitPath, t);
  const timeGitRestore = await gitRestoreTexture(gitPath, t);

  t.log(chalk.bold('Benchmark SnowFS'));
  const snowFsPath = join(playground, 'snowfs-benchmark');
  const timeSnowFsAdd = await snowFsAddTexture(snowFsPath, textureFilesize, t);
  const timeSnowFsRm = await snowFsRmTexture(snowFsPath, t);
  const timeSnowRestore = await snowFsRestoreTexture(snowFsPath, t);

  t.log(timeGitAdd, timeSnowFsRm, timeSnowRestore);
  t.log(`git add texture.psd:  ${`${chalk.red.bold(timeGitAdd)}ms`}`);
  t.log(`snow add texture.psd: ${`${chalk.green.bold(timeSnowFsAdd)}ms`}`);
  t.log(`git rm texture.psd:   ${`${chalk.red.bold(timeGitRm)}ms`}`);
  t.log(`snow rm texture.psd:  ${`${chalk.green.bold(timeSnowFsRm)}ms`}`);
  t.log(`git checkout HEAD~1:  ${`${chalk.red.bold(timeGitRestore)}ms`}`);
  t.log(`snow checkout HEAD~1: ${`${chalk.green.bold(timeSnowRestore)}ms`}  ${timeSnowRestore < 300 ? '<-- Yeah!' : ''}`);
}

if (process.env.NODE_ENV === 'benchmark') {
  void (async () => {
    try {
      await startBenchmark();
    } catch (e) {
      process.stderr.write(getErrorMessage(e));
    }
  })();
}<|MERGE_RESOLUTION|>--- conflicted
+++ resolved
@@ -99,15 +99,10 @@
   });
 }
 
-<<<<<<< HEAD
-async function gitAddTexture(repoPath: string, textureFilesize: number = BENCHMARK_FILE_SIZE, t: any = console): Promise<number> {
-  fse.rmdirSync(repoPath, { recursive: true });
-=======
 async function gitAddTexture(repoPath: string, textureFilesize: number = BENCHMARK_FILE_SIZE, t = console): Promise<number> {
   if (fse.pathExistsSync(repoPath)) {
     fse.rmdirSync(repoPath, { recursive: true });
   }
->>>>>>> a8fed7e2
 
   t.log(`Create Git(+LFS) Repository at: ${repoPath}`);
   await exec('git', ['init', basename(repoPath)], t, { cwd: dirname(repoPath) });
